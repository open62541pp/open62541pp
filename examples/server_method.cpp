#include <algorithm>

#include "open62541pp/open62541pp.h"

int main() {
    opcua::Server server;

    auto objectNode = server.getObjectsNode();

    // Add a method to return "Hello " + provided name.
    objectNode.addMethod(
        {1, 1000},
        "Greet",
<<<<<<< HEAD
        [](opcua::Span<const opcua::Variant> input, opcua::Span<opcua::Variant> output) {
            const auto& name = input[0].getScalar<opcua::String>();
            const auto greeting = std::string("Hello ").append(name);
            output[0].setScalarCopy(opcua::String(greeting));
=======
        [](const std::vector<opcua::Variant>& input, std::vector<opcua::Variant>& output) {
            const auto& name = input.at(0).getScalar<opcua::String>();
            const auto greeting = std::string("Hello ").append(name.get());
            output.at(0).setScalarCopy(greeting);
>>>>>>> afbbd9d2
        },
        {{"name", {"en-US", "your name"}, opcua::DataTypeId::String, opcua::ValueRank::Scalar}},
        {{"greeting", {"en-US", "greeting"}, opcua::DataTypeId::String, opcua::ValueRank::Scalar}}
    );

    // Add a method that takes an array of 5 integers and a scalar as input.
    // It returns a copy of the array with every entry increased by the scalar.
    objectNode.addMethod(
        {1, 1001},
        "IncInt32ArrayValues",
        [](opcua::Span<const opcua::Variant> input, opcua::Span<opcua::Variant> output) {
            auto array = input[0].getArrayCopy<int32_t>();
            const auto delta = input[1].getScalarCopy<int32_t>();
            std::for_each(array.begin(), array.end(), [&](auto& v) { v += delta; });
            output[0].setArrayCopy(array);
        },
        {
            opcua::Argument(
                "int32 array",
                {"en-US", "int32[5] array"},
                opcua::DataTypeId::Int32,
                opcua::ValueRank::OneDimension,
                {5}
            ),
            opcua::Argument(
                "int32 delta",
                {"en-US", "int32 delta"},
                opcua::DataTypeId::Int32,
                opcua::ValueRank::Scalar
            ),
        },
        {
            opcua::Argument(
                "each entry is incremented by the delta",
                {"en-US", "int32[5] array"},
                opcua::DataTypeId::Int32,
                opcua::ValueRank::OneDimension,
                {5}
            ),
        }
    );

    server.run();
}<|MERGE_RESOLUTION|>--- conflicted
+++ resolved
@@ -11,17 +11,10 @@
     objectNode.addMethod(
         {1, 1000},
         "Greet",
-<<<<<<< HEAD
         [](opcua::Span<const opcua::Variant> input, opcua::Span<opcua::Variant> output) {
             const auto& name = input[0].getScalar<opcua::String>();
             const auto greeting = std::string("Hello ").append(name);
-            output[0].setScalarCopy(opcua::String(greeting));
-=======
-        [](const std::vector<opcua::Variant>& input, std::vector<opcua::Variant>& output) {
-            const auto& name = input.at(0).getScalar<opcua::String>();
-            const auto greeting = std::string("Hello ").append(name.get());
-            output.at(0).setScalarCopy(greeting);
->>>>>>> afbbd9d2
+            output[0].setScalarCopy(greeting);
         },
         {{"name", {"en-US", "your name"}, opcua::DataTypeId::String, opcua::ValueRank::Scalar}},
         {{"greeting", {"en-US", "greeting"}, opcua::DataTypeId::String, opcua::ValueRank::Scalar}}
