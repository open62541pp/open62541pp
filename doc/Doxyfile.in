# Project related configuration options
PROJECT_NAME           = "${PROJECT_NAME}"
PROJECT_NUMBER         = "${PROJECT_VERSION}"
PROJECT_BRIEF          = "${PROJECT_DESCRIPTION}"
PROJECT_LOGO           =

OUTPUT_DIRECTORY       = "${doxygen_output_dir}"
OUTPUT_LANGUAGE        = English
BRIEF_MEMBER_DESC      = NO
JAVADOC_AUTOBRIEF      = YES
MARKDOWN_SUPPORT       = YES
AUTOLINK_SUPPORT       = YES
BUILTIN_STL_SUPPORT    = YES
USE_MDFILE_AS_MAINPAGE = "${PROJECT_SOURCE_DIR}/README.md"
ALIASES                = completiontoken{1}="^^ \
                         The @ref async_model \"completion token\" that will be used to produce a completion handler, which will be called when the operation completes. \
                         Potential completion tokens include @ref useFuture, @ref useDeferred, @ref useDetached, or a function (object) with the correct completion signature. \
                         The function signature of the completion handler must be: \
                         @code ^^ \1 ^^ @endcode"
ALIASES               += asyncresult{1}="^^ \
                         - `void` if `token` is a callback function (object) ^^ \
                         - `std::future<\1>` if `token` is of type UseFutureToken ^^ \
                         - `auto(auto&& token)` callable for deferred execution if `token` is of type UseDeferredToken ^^ \
                         - `void` if `token` is of type UseDetachedToken"
ALIASES               += wrapper{1}="@copybrief \1 ^^ @see \1"

# Build-related options
EXTRACT_ALL            = YES
SHOW_FILES             = YES
SHOW_NAMESPACES        = YES
SHOW_USED_FILES        = NO
SORT_MEMBER_DOCS       = NO
LAYOUT_FILE            = "${CMAKE_CURRENT_SOURCE_DIR}/DoxygenLayout.xml"
QUIET                  = YES
WARN_IF_INCOMPLETE_DOC = NO

# Input files
INPUT                  = "${PROJECT_SOURCE_DIR}/include/" \
                         "${PROJECT_SOURCE_DIR}/README.md" \
                         "${CMAKE_CURRENT_SOURCE_DIR}/"
FILE_PATTERNS          = *.h *.hpp *.cpp *.dox *.md
RECURSIVE              = YES
EXCLUDE_SYMBOLS        = opcua::detail \
                         opcua::*::detail
EXAMPLE_PATH           = "${PROJECT_SOURCE_DIR}/examples" \
                         "${CMAKE_CURRENT_SOURCE_DIR}/fragments"
EXAMPLE_PATTERNS       = *.h *.hpp *.cpp
EXAMPLE_RECURSIVE      = YES

# Source browsing
SOURCE_BROWSER         = YES
REFERENCED_BY_RELATION = YES
REFERENCES_RELATION    = NO
REFERENCES_LINK_SOURCE = YES
STRIP_CODE_COMMENTS    = NO

# Output
GENERATE_LATEX         = NO
GENERATE_MAN           = NO
GENERATE_RTF           = NO
GENERATE_HTML          = YES
GENERATE_XML           = NO

HTML_HEADER            = "${CMAKE_CURRENT_SOURCE_DIR}/header.html"
HTML_EXTRA_STYLESHEET  = "${PROJECT_SOURCE_DIR}/3rdparty/doxygen-awesome-css/doxygen-awesome.css" \
                         "${CMAKE_CURRENT_SOURCE_DIR}/custom.css"
HTML_EXTRA_FILES       = "${CMAKE_CURRENT_SOURCE_DIR}/googleeace6f5ccc88b340.html"
HTML_DYNAMIC_MENUS     = YES
HTML_DYNAMIC_SECTIONS  = NO
HTML_OUTPUT            = "${doxygen_html_dir}"
HTML_COLORSTYLE        = LIGHT

SITEMAP_URL            = "https://open62541pp.github.io/open62541pp/"
ENUM_VALUES_PER_LINE   = 0
GENERATE_TREEVIEW      = NO
TREEVIEW_WIDTH         = 300
EXT_LINKS_IN_WINDOW    = YES

# Preprocessor
MACRO_EXPANSION        = YES
PREDEFINED             = UA_ENABLE_DA \
                         UA_ENABLE_DISCOVERY \
                         UA_ENABLE_ENCRYPTION \
                         UA_ENABLE_HISTORIZING \
                         UA_ENABLE_METHODCALLS \
                         UA_ENABLE_NODEMANAGEMENT \
                         UA_ENABLE_PUBSUB \
                         UA_ENABLE_QUERY \
                         UA_ENABLE_SUBSCRIPTIONS \
                         UA_ENABLE_SUBSCRIPTIONS_EVENTS \
                         UA_ENABLE_TYPEDESCRIPTION \
                         UAPP_HAS_PARSING=1 \
<<<<<<< HEAD
                         UAPP_HAS_CREATE_CERTIFICATE=1 \
                         UAPP_HAS_ASYNC_SUBSCRIPTIONS=1 \
                         UAPP_HAS_NODESETLOADER=1
=======
                         UAPP_HAS_TOSTRING=1 \
                         UAPP_HAS_DATAACCESS=1 \
                         UAPP_HAS_ASYNC_SUBSCRIPTIONS=1 \
                         UAPP_HAS_CREATE_CERTIFICATE=1
>>>>>>> 96c20e29

# Dot diagrams
HAVE_DOT               = YES
DOT_IMAGE_FORMAT       = svg
CALL_GRAPH             = NO
CALLER_GRAPH           = NO
CLASS_GRAPH            = YES
COLLABORATION_GRAPH    = NO
DIRECTORY_GRAPH        = NO

# External references
# open62541 html documentation in "open62541" subdirectory
TAGFILES               = "${doxygen_open62541_tagfile}=open62541"<|MERGE_RESOLUTION|>--- conflicted
+++ resolved
@@ -90,16 +90,11 @@
                          UA_ENABLE_SUBSCRIPTIONS_EVENTS \
                          UA_ENABLE_TYPEDESCRIPTION \
                          UAPP_HAS_PARSING=1 \
-<<<<<<< HEAD
-                         UAPP_HAS_CREATE_CERTIFICATE=1 \
-                         UAPP_HAS_ASYNC_SUBSCRIPTIONS=1 \
-                         UAPP_HAS_NODESETLOADER=1
-=======
                          UAPP_HAS_TOSTRING=1 \
                          UAPP_HAS_DATAACCESS=1 \
                          UAPP_HAS_ASYNC_SUBSCRIPTIONS=1 \
-                         UAPP_HAS_CREATE_CERTIFICATE=1
->>>>>>> 96c20e29
+                         UAPP_HAS_CREATE_CERTIFICATE=1 \
+                         UAPP_HAS_NODESETLOADER=1
 
 # Dot diagrams
 HAVE_DOT               = YES
