--- conflicted
+++ resolved
@@ -89,16 +89,11 @@
                          UA_ENABLE_SUBSCRIPTIONS \
                          UA_ENABLE_SUBSCRIPTIONS_EVENTS \
                          UA_ENABLE_TYPEDESCRIPTION \
-<<<<<<< HEAD
+                         UAPP_HAS_PARSING=1 \
                          UAPP_HAS_TOSTRING=1 \
                          UAPP_HAS_DATAACCESS=1 \
                          UAPP_HAS_ASYNC_SUBSCRIPTIONS=1 \
                          UAPP_HAS_CREATE_CERTIFICATE=1
-=======
-                         UAPP_HAS_PARSING=1 \
-                         UAPP_HAS_CREATE_CERTIFICATE=1 \
-                         UAPP_HAS_ASYNC_SUBSCRIPTIONS=1
->>>>>>> 552171ca
 
 # Dot diagrams
 HAVE_DOT               = YES
