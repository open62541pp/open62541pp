--- conflicted
+++ resolved
@@ -4,11 +4,8 @@
     open62541pp_tests
     main.cpp
     AccessControl.cpp
-<<<<<<< HEAD
     async.cpp
-=======
     Bitmask.cpp
->>>>>>> 96eaf4fb
     Client.cpp
     Crypto.cpp
     CustomAccessControl.cpp
