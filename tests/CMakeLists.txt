--- conflicted
+++ resolved
@@ -20,11 +20,8 @@
     TypeConverter.cpp
     Types.cpp
     TypeWrapper.cpp
-<<<<<<< HEAD
     Variant.cpp
     Client.cpp
-=======
->>>>>>> ba31eb89
 )
 target_link_libraries(
     open62541pp_tests
