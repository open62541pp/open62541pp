#include <sstream>

#include <catch2/catch_template_test_macros.hpp>
#include <catch2/catch_test_macros.hpp>
#include <catch2/matchers/catch_matchers_all.hpp>

#include "open62541pp/config.hpp"
#include "open62541pp/detail/string_utils.hpp"  // toNativeString
#include "open62541pp/types.hpp"
#include "open62541pp/ua/nodeids.hpp"

using Catch::Matchers::Message;
using namespace opcua;

TEST_CASE("StatusCode") {
    SECTION("Good") {
        StatusCode code;
        CHECK(code == UA_STATUSCODE_GOOD);
        CHECK(code.get() == UA_STATUSCODE_GOOD);
        CHECK(code.name() == "Good");
        CHECK(code.isGood());
        CHECK(!code.isUncertain());
        CHECK(!code.isBad());
        CHECK_NOTHROW(code.throwIfBad());
    }

#ifdef UA_STATUSCODE_UNCERTAIN
    SECTION("Uncertain") {
        StatusCode code(UA_STATUSCODE_UNCERTAIN);
        CHECK(code == UA_STATUSCODE_UNCERTAIN);
        CHECK(code.get() == UA_STATUSCODE_UNCERTAIN);
        CHECK(code.name() == "Uncertain");
        CHECK(!code.isGood());
        CHECK(code.isUncertain());
        CHECK(!code.isBad());
        CHECK_NOTHROW(code.throwIfBad());
    }
#endif

    SECTION("Bad") {
        StatusCode code(UA_STATUSCODE_BADTIMEOUT);
        CHECK(code == UA_STATUSCODE_BADTIMEOUT);
        CHECK(code.get() == UA_STATUSCODE_BADTIMEOUT);
        CHECK(code.name() == "BadTimeout");
        CHECK(!code.isGood());
        CHECK(!code.isUncertain());
        CHECK(code.isBad());
        CHECK_THROWS_MATCHES(code.throwIfBad(), BadStatus, Message("BadTimeout"));
    }
}

TEMPLATE_TEST_CASE("StringLikeMixin constructors", "", String, const String) {
    SECTION("Default") {
        TestType str;
        CHECK(str.size() == 0);
        CHECK(str.length() == 0);
        CHECK(str.empty());
        CHECK(str.data() == nullptr);
    }

    SECTION("From empty iterator pair") {
        std::string_view sv;
        TestType str(sv.begin(), sv.end());
        CHECK(str.size() == 0);
        CHECK(str.length() == 0);
        CHECK(str.empty());
        CHECK(str.data() == nullptr);
    }

    SECTION("From iterator pair") {
        std::string_view sv("abc");
        TestType str(sv.begin(), sv.end());
        CHECK(str.size() == 3);
        CHECK(str.length() == 3);
        CHECK_FALSE(str.empty());
        CHECK(str.data() != nullptr);
        CHECK(std::string_view(str.data(), str.size()) == sv);
    }

    SECTION("From iterator pair (input iterator, single-pass)") {
        std::istringstream ss("abc");  // allows only single-pass reading
        std::istream_iterator<char> first(ss), last;
        TestType str(first, last);
        CHECK(str.size() == 3);
        CHECK(str.length() == 3);
        CHECK_FALSE(str.empty());
        CHECK(str.data() != nullptr);
        CHECK(std::string_view(str.data(), str.size()) == "abc");
    }

    SECTION("From initializer list") {
        TestType str{'a', 'b', 'c'};
        CHECK(str.size() == 3);
        CHECK(str.length() == 3);
        CHECK_FALSE(str.empty());
        CHECK(str.data() != nullptr);
        CHECK(std::string_view(str.data(), str.size()) == "abc");
    }
}

TEMPLATE_TEST_CASE("StringLikeMixin element access", "", String, const String) {
    TestType str{'a', 'b', 'c'};

    SECTION("operator[]") {
        CHECK(str[0] == 'a');
        CHECK(str[1] == 'b');
        CHECK(str[2] == 'c');
    }

    SECTION("front() and back()") {
        CHECK(str.front() == 'a');
        CHECK(str.back() == 'c');
    }
}

TEMPLATE_TEST_CASE("StringLikeMixin iterators", "", String, const String) {
    TestType str{'a', 'b', 'c'};

    SECTION("begin(), end() iterators") {
        CHECK(*str.begin() == 'a');
        CHECK(*(str.begin() + 1) == 'b');
        CHECK(*(str.begin() + 2) == 'c');
        CHECK(str.end() - str.begin() == 3);

        std::string result;
        for (auto it = str.begin(); it != str.end(); ++it) {
            result += *it;
        }
        CHECK(result == "abc");
    }

    SECTION("rbegin(), rend() reverse iterators") {
        CHECK(*str.rbegin() == 'c');
        CHECK(*(str.rbegin() + 1) == 'b');
        CHECK(*(str.rbegin() + 2) == 'a');
        CHECK(str.rend() - str.rbegin() == 3);

        std::string result;
        for (auto it = str.rbegin(); it != str.rend(); ++it) {
            result += *it;
        }
        CHECK(result == "cba");
    }
}

TEMPLATE_TEST_CASE("StringLike constructors", "", String, XmlElement) {
    SECTION("From const char*") {
        TestType str("hello");
        CHECK(str.size() == 5);
        CHECK(str.length() == 5);
        CHECK_FALSE(str.empty());
        CHECK(str.data() != nullptr);
        CHECK(std::string_view(str.data(), str.size()) == "hello");
    }

    SECTION("From std::string_view") {
        std::string_view sv = "world";
        TestType str(sv);
        CHECK(str.size() == 5);
        CHECK(str.length() == 5);
        CHECK_FALSE(str.empty());
        CHECK(str.data() != nullptr);
        CHECK(std::string_view(str.data(), str.size()) == "world");
    }

    SECTION("From empty string") {
        TestType str("");
        CHECK(str.size() == 0);
        CHECK(str.length() == 0);
        CHECK(str.empty());
        CHECK(str.data() != nullptr);
    }
}

TEMPLATE_TEST_CASE("StringLike assign const char*", "", String, XmlElement) {
    TestType str;
    str = "test123";
    CHECK(static_cast<std::string_view>(str) == "test123");
}

TEMPLATE_TEST_CASE("StringLike assign string_view", "", String, XmlElement) {
    TestType str;
    str = std::string_view{"test123"};
    CHECK(static_cast<std::string_view>(str) == "test123");
}

TEMPLATE_TEST_CASE("StringLike implicit conversion to string_view", "", String, XmlElement) {
    TestType str("test123");
    std::string_view view = str;
    CHECK(view == "test123");
}

TEMPLATE_TEST_CASE("StringLike explicit conversion to string_view", "", ByteString) {
    TestType str("test123");
    CHECK(static_cast<std::string_view>(str) == "test123");
}

TEMPLATE_TEST_CASE("StringLike equality overloads", "", String, ByteString, XmlElement) {
    CHECK(TestType("test") == TestType("test"));
    CHECK(TestType("test") != TestType());
}

TEMPLATE_TEST_CASE("StringLike equality overloads with std::string_view", "", String, ByteString) {
    CHECK(TestType("test") == std::string("test"));
    CHECK(TestType("test") != std::string("abc"));
    CHECK(std::string("test") == TestType("test"));
    CHECK(std::string("test") != TestType("abc"));
}

TEMPLATE_TEST_CASE("StringLike ostream overloads", "", String, XmlElement) {
    std::ostringstream ss;
    ss << TestType("test123");
    CHECK(ss.str() == "test123");
}

TEST_CASE("ByteString") {
    SECTION("Construct from string") {
        const ByteString bs("XYZ");
        CHECK(bs->length == 3);
        CHECK(bs->data[0] == 88);
        CHECK(bs->data[1] == 89);
        CHECK(bs->data[2] == 90);
    }

    SECTION("Construct from vector") {
        const ByteString bs({88, 89, 90});
        CHECK(bs->length == 3);
        CHECK(bs->data[0] == 88);
        CHECK(bs->data[1] == 89);
        CHECK(bs->data[2] == 90);
    }

#if UAPP_OPEN62541_VER_GE(1, 1)
    SECTION("fromBase64 / to Base64") {
        CHECK(ByteString::fromBase64("dGVzdDEyMw==") == ByteString("test123"));
        CHECK(ByteString("test123").toBase64() == "dGVzdDEyMw==");
    }
#endif
}

TEST_CASE("Guid") {
    SECTION("Construct") {
        const Guid wrapper(11, 22, 33, {0, 1, 2, 3, 4, 5, 6, 7});
        CHECK(wrapper.handle()->data1 == 11);
        CHECK(wrapper.handle()->data2 == 22);
        CHECK(wrapper.handle()->data3 == 33);
        CHECK(wrapper.handle()->data4[0] == 0);
        CHECK(wrapper.handle()->data4[1] == 1);
        CHECK(wrapper.handle()->data4[2] == 2);
        CHECK(wrapper.handle()->data4[3] == 3);
        CHECK(wrapper.handle()->data4[4] == 4);
        CHECK(wrapper.handle()->data4[5] == 5);
        CHECK(wrapper.handle()->data4[6] == 6);
        CHECK(wrapper.handle()->data4[7] == 7);
    }

    SECTION("Construct from single array") {
        std::array<UA_Byte, 16> data{0, 1, 2, 3, 4, 5, 6, 7, 8, 9, 10, 11, 12, 13, 14, 15};
        const Guid wrapper(data);
        CHECK(wrapper.handle()->data1 == 0x00010203);
        CHECK(wrapper.handle()->data2 == 0x0405);
        CHECK(wrapper.handle()->data3 == 0x0607);
        CHECK(wrapper.handle()->data4[0] == 8);
        CHECK(wrapper.handle()->data4[1] == 9);
        CHECK(wrapper.handle()->data4[2] == 10);
        CHECK(wrapper.handle()->data4[3] == 11);
        CHECK(wrapper.handle()->data4[4] == 12);
        CHECK(wrapper.handle()->data4[5] == 13);
        CHECK(wrapper.handle()->data4[6] == 14);
        CHECK(wrapper.handle()->data4[7] == 15);
    }

    SECTION("random") {
        CHECK(Guid::random() != Guid());
        CHECK(Guid::random() != Guid::random());
    }

<<<<<<< HEAD
#if UAPP_HAS_TOSTRING
    SUBCASE("toString") {
        CHECK(::opcua::toString(Guid{}) == "00000000-0000-0000-0000-000000000000");

        const Guid guid{
            0x12345678, 0x1234, 0x5678, {0x12, 0x34, 0x56, 0x78, 0x90, 0xAB, 0xCD, 0xEF}
        };
        CHECK(::opcua::toString(guid) == "12345678-1234-5678-1234-567890abcdef");
=======
#if UAPP_HAS_PARSING
    SECTION("parse") {
        const auto guid = Guid::parse("12345678-1234-5678-1234-567890ABCDEF");
        CHECK(guid->data1 == 0x12345678);
        CHECK(guid->data2 == 0x1234);
        CHECK(guid->data3 == 0x5678);
        CHECK(guid->data4[0] == 0x12);
        CHECK(guid->data4[1] == 0x34);
        CHECK(guid->data4[2] == 0x56);
        CHECK(guid->data4[3] == 0x78);
        CHECK(guid->data4[4] == 0x90);
        CHECK(guid->data4[5] == 0xAB);
        CHECK(guid->data4[6] == 0xCD);
        CHECK(guid->data4[7] == 0xEF);
    }
#endif

    SECTION("toString") {
        {
            const Guid guid{};
            CHECK(guid.toString() == "00000000-0000-0000-0000-000000000000");
        }
        {
            const Guid guid{
                0x12345678, 0x1234, 0x5678, {0x12, 0x34, 0x56, 0x78, 0x90, 0xAB, 0xCD, 0xEF}
            };
            CHECK(guid.toString() == "12345678-1234-5678-1234-567890ABCDEF");
        }
>>>>>>> 552171ca
    }

    SECTION("ostream overload") {
        std::ostringstream ss;
        ss << Guid{};
        CHECK(ss.str() == "00000000-0000-0000-0000-000000000000");
    }
#endif
}

TEST_CASE("DateTime") {
    SECTION("Empty") {
        const DateTime dt;
        CHECK(dt.get() == 0);
        CHECK(*dt.handle() == 0);
        // UA time starts before Unix time -> 0
        CHECK(dt.toTimePoint().time_since_epoch().count() == 0);
        CHECK(dt.toUnixTime() == 0);

        const auto dts = dt.toStruct();
        CHECK(dts.nanoSec == 0);
        CHECK(dts.microSec == 0);
        CHECK(dts.milliSec == 0);
        CHECK(dts.sec == 0);
        CHECK(dts.min == 0);
        CHECK(dts.hour == 0);
        CHECK(dts.day == 1);
        CHECK(dts.month == 1);
        CHECK(dts.year == 1601);
    }

    SECTION("Static methods") {
        CHECK_NOTHROW(DateTime::localTimeUtcOffset());
    }

    SECTION("From std::chrono::time_point") {
        using namespace std::chrono;

        const auto now = system_clock::now();
        const int64_t secSinceEpoch = duration_cast<seconds>(now.time_since_epoch()).count();
        const int64_t nsecSinceEpoch = duration_cast<nanoseconds>(now.time_since_epoch()).count();

        const DateTime dt(now);
        CHECK(dt.get() == (nsecSinceEpoch / 100) + UA_DATETIME_UNIX_EPOCH);
        CHECK(dt.toUnixTime() == secSinceEpoch);
    }

    SECTION("Format") {
        CHECK(DateTime().format("%Y-%m-%d %H:%M:%S") == "1970-01-01 00:00:00");
    }

    SECTION("Comparison") {
        const auto zero = DateTime(0);
        const auto now = DateTime::now();
        CHECK(zero != now);
        CHECK(zero < now);
    }
}

TEST_CASE("NodeId") {
    SECTION("Numeric identifier") {
        NodeId id(1, 123);
        CHECK(id.identifierType() == NodeIdType::Numeric);
        CHECK(id.namespaceIndex() == 1);
        CHECK(id.identifier<uint32_t>() == 123);
        CHECK(id.identifierIf<uint32_t>() != nullptr);
        CHECK(*id.identifierIf<uint32_t>() == 123);
    }

    SECTION("String identifier") {
        String str("Test456");
        NodeId id(2, str);
        CHECK(id.identifierType() == NodeIdType::String);
        CHECK(id.namespaceIndex() == 2);
        // CHECK(id.identifier<String>() == str);
        CHECK(id.identifierIf<String>() != nullptr);
        // CHECK(*id.identifierIf<String>() == str);
    }

    SECTION("Guid identifier") {
        Guid guid = Guid::random();
        NodeId id(3, guid);
        CHECK(id.identifierType() == NodeIdType::Guid);
        CHECK(id.namespaceIndex() == 3);
        CHECK(id.identifier<Guid>() == guid);
        CHECK(id.identifierIf<Guid>() != nullptr);
        CHECK(*id.identifierIf<Guid>() == guid);
    }

    SECTION("ByteString identifier") {
        ByteString byteStr("Test789");
        NodeId id(4, byteStr);
        CHECK(id.identifierType() == NodeIdType::ByteString);
        CHECK(id.namespaceIndex() == 4);
        CHECK(id.identifier<ByteString>() == byteStr);
        CHECK(id.identifierIf<ByteString>() != nullptr);
        CHECK(*id.identifierIf<ByteString>() == byteStr);
    }

    SECTION("Construct from node id enums") {
        CHECK(NodeId(DataTypeId::Boolean) == NodeId(0, UA_NS0ID_BOOLEAN));
        CHECK(NodeId(ReferenceTypeId::References) == NodeId(0, UA_NS0ID_REFERENCES));
        CHECK(NodeId(ObjectTypeId::BaseObjectType) == NodeId(0, UA_NS0ID_BASEOBJECTTYPE));
        CHECK(NodeId(VariableTypeId::BaseVariableType) == NodeId(0, UA_NS0ID_BASEVARIABLETYPE));
        CHECK(NodeId(ObjectId::RootFolder) == NodeId(0, UA_NS0ID_ROOTFOLDER));
        CHECK(NodeId(VariableId::LocalTime) == NodeId(0, UA_NS0ID_LOCALTIME));
        CHECK(NodeId(MethodId::AddCommentMethodType) == NodeId(0, UA_NS0ID_ADDCOMMENTMETHODTYPE));
    }

#if UAPP_HAS_PARSING
    SECTION("parse") {
        const auto id = NodeId::parse("ns=2;s=Test");
        CHECK(id.namespaceIndex() == 2);
        CHECK(id.identifier<String>() == "Test");
    }
#endif

    SECTION("identifierIf/identifier") {
        NodeId id(1, 123);
        CHECK(id.identifierIf<uint32_t>() != nullptr);
        CHECK(id.identifierIf<String>() == nullptr);
        CHECK(id.identifierIf<Guid>() == nullptr);
        CHECK(id.identifierIf<ByteString>() == nullptr);
        CHECK_NOTHROW(id.identifier<uint32_t>());
        CHECK_THROWS_AS(id.identifier<String>(), TypeError);
        CHECK_THROWS_AS(id.identifier<Guid>(), TypeError);
        CHECK_THROWS_AS(id.identifier<ByteString>(), TypeError);
    }

    SECTION("isNull") {
        CHECK(NodeId().isNull());
        CHECK_FALSE(NodeId(0, 1).isNull());
    }

    SECTION("hash") {
        CHECK(NodeId(0, 1).hash() == NodeId(0, 1).hash());
        CHECK(NodeId(0, 1).hash() != NodeId(0, 2).hash());
        CHECK(NodeId(0, 1).hash() != NodeId(1, 1).hash());
    }

<<<<<<< HEAD
#if UAPP_HAS_TOSTRING
    SUBCASE("toString") {
        CHECK(::opcua::toString(NodeId(0, 13)) == "i=13");
        CHECK(::opcua::toString(NodeId(10, 1)) == "ns=10;i=1");
        CHECK(::opcua::toString(NodeId(10, "Hello:World")) == "ns=10;s=Hello:World");
        CHECK(::opcua::toString(NodeId(0, Guid())) == "g=00000000-0000-0000-0000-000000000000");
        CHECK(::opcua::toString(NodeId(1, ByteString("test123"))) == "ns=1;b=dGVzdDEyMw==");
=======
    SECTION("toString") {
        CHECK(NodeId(0, 13).toString() == "i=13");
        CHECK(NodeId(10, 1).toString() == "ns=10;i=1");
        CHECK(NodeId(10, "Hello:World").toString() == "ns=10;s=Hello:World");
        CHECK(NodeId(0, Guid()).toString() == "g=00000000-0000-0000-0000-000000000000");
#if UAPP_OPEN62541_VER_GE(1, 1)
        CHECK(NodeId(1, ByteString("test123")).toString() == "ns=1;b=dGVzdDEyMw==");
#endif
>>>>>>> 552171ca
    }
#endif

    SECTION("Comparison") {
        CHECK(NodeId(0, 1) == NodeId(0, 1));
        CHECK(NodeId(0, 1) <= NodeId(0, 1));
        CHECK(NodeId(0, 1) >= NodeId(0, 1));
        CHECK(NodeId(0, 1) != NodeId(0, 2));
        CHECK(NodeId(0, 1) != NodeId(1, 1));
        CHECK(NodeId(0, "a") == NodeId(0, "a"));
        CHECK(NodeId(0, "a") != NodeId(0, "b"));
        CHECK(NodeId(0, "a") != NodeId(1, "a"));

        // namespace index is compared before identifier
        CHECK(NodeId(0, 1) < NodeId(1, 0));
        CHECK(NodeId(0, 1) < NodeId(0, 2));

        CHECK(NodeId(1, "a") < NodeId(1, "b"));
        CHECK(NodeId(1, "b") > NodeId(1, "a"));
    }

    SECTION("std::hash specialization") {
        const NodeId id(1, "Test123");
        CHECK(std::hash<NodeId>{}(id) == id.hash());
    }
}

TEST_CASE("ExpandedNodeId") {
    ExpandedNodeId idLocal({1, "local"}, {}, 0);
    CHECK(idLocal.isLocal());
    CHECK(idLocal.nodeId() == NodeId{1, "local"});
    CHECK(idLocal.nodeId().handle() == &idLocal.handle()->nodeId);  // return ref
    CHECK(idLocal.namespaceUri().empty());
    CHECK(idLocal.serverIndex() == 0);

    ExpandedNodeId idFull({1, "full"}, "namespace", 1);
    CHECK(idFull.nodeId() == NodeId{1, "full"});
    CHECK(std::string(idFull.namespaceUri()) == "namespace");
    CHECK(idFull.serverIndex() == 1);

    CHECK(idLocal == idLocal);
    CHECK(idLocal != idFull);


#if UAPP_HAS_PARSING
    SECTION("parse") {
        const auto id = ExpandedNodeId::parse("svr=1;nsu=http://example.org/UA/;i=1234");
        CHECK(id.serverIndex() == 1);
        CHECK(id.namespaceUri() == "http://example.org/UA/");
        CHECK(id.nodeId().namespaceIndex() == 0);
        CHECK(id.nodeId().identifier<uint32_t>() == 1234);
    }
#endif

    SECTION("hash") {
        CHECK(ExpandedNodeId().hash() == ExpandedNodeId().hash());
        CHECK(ExpandedNodeId().hash() != idLocal.hash());
        CHECK(ExpandedNodeId().hash() != idFull.hash());
    }

<<<<<<< HEAD
#if UAPP_HAS_TOSTRING
    SUBCASE("toString") {
        CHECK_EQ(::opcua::toString(ExpandedNodeId({2, 10157})), "ns=2;i=10157");
        CHECK_EQ(
            ::opcua::toString(ExpandedNodeId({2, 10157}, "http://test.org/UA/Data/", 0)),
            "nsu=http://test.org/UA/Data/;i=10157"
        );
        CHECK_EQ(
            ::opcua::toString(ExpandedNodeId({2, 10157}, "http://test.org/UA/Data/", 1)),
            "svr=1;nsu=http://test.org/UA/Data/;i=10157"
=======
    SECTION("toString") {
        CHECK(ExpandedNodeId({2, 10157}).toString() == "ns=2;i=10157");
        CHECK(
            ExpandedNodeId({2, 10157}, "http://test.org/UA/Data/", 0).toString() ==
            "nsu=http://test.org/UA/Data/;ns=2;i=10157"
        );
        CHECK(
            ExpandedNodeId({2, 10157}, "http://test.org/UA/Data/", 1).toString() ==
            "svr=1;nsu=http://test.org/UA/Data/;ns=2;i=10157"
>>>>>>> 552171ca
        );
    }
#endif

    SECTION("std::hash specialization") {
        CHECK(std::hash<ExpandedNodeId>()(idLocal) == idLocal.hash());
    }
}

TEST_CASE("Variant") {
    SECTION("Empty") {
        Variant var;
        CHECK(var.empty());
        CHECK_FALSE(var.isScalar());
        CHECK_FALSE(var.isArray());
        CHECK(var.type() == nullptr);
        CHECK(var.data() == nullptr);
        CHECK(std::as_const(var).data() == nullptr);
        CHECK(var.arrayLength() == 0);
        CHECK(var.arrayDimensions().empty());
        CHECK_THROWS(var.scalar<int>());
        CHECK_THROWS(var.array<int>());
    }

    SECTION("From native") {
        // assignment operator is overloaded for non-variant types -> test original overloads
        float value = 5;
        UA_Variant native{};
        native.type = &UA_TYPES[UA_TYPES_FLOAT];
        native.storageType = UA_VARIANT_DATA_NODELETE;
        native.data = &value;

        SECTION("lvalue (copy)") {
            Variant var(native);
            CHECK(var.type() == &UA_TYPES[UA_TYPES_FLOAT]);
            CHECK(var.data() != &value);
            CHECK(var.scalar<float>() == value);
        }
        SECTION("rvalue (move)") {
            Variant var(std::move(native));
            CHECK(var.type() == &UA_TYPES[UA_TYPES_FLOAT]);
            CHECK(var.data() == &value);
        }
    }

    SECTION("From scalar") {
        double value = 11.11;
        const auto& type = UA_TYPES[UA_TYPES_DOUBLE];
        Variant var;

        SECTION("Pointer") {
            SECTION("Constructor") {
                var = Variant(&value);
            }
            SECTION("Constructor with type") {
                var = Variant(&value, type);
            }
            CHECK(var.isScalar());
            CHECK(var.type() == &type);
            CHECK(var.data() == &value);
            CHECK(var.scalar<double>() == value);
        }

        SECTION("Copy") {
            SECTION("Constructor") {
                var = Variant(value);
            }
            SECTION("Constructor with type") {
                var = Variant(value, type);
            }
            CHECK(var.isScalar());
            CHECK(var.type() == &type);
            CHECK(var.data() != &value);
            CHECK(var.scalar<double>() == value);
        }
    }

    SECTION("From array") {
        std::vector<double> array{11.11, 22.22, 33.33};
        const auto& type = UA_TYPES[UA_TYPES_DOUBLE];
        Variant var;

        SECTION("Pointer") {
            SECTION("Constructor") {
                var = Variant(&array);
            }
            SECTION("Constructor with type") {
                var = Variant(&array, type);
            }
            CHECK(var.isArray());
            CHECK(var.type() == &type);
            CHECK(var.data() == array.data());
            CHECK(var.to<std::vector<double>>() == array);
        }

        SECTION("Copy") {
            SECTION("Constructor") {
                var = Variant(array);
            }
            SECTION("Constructor with type") {
                var = Variant(array, type);
            }
            SECTION("Constructor with iterator pair") {
                var = Variant(array.begin(), array.end());
            }
            SECTION("Constructor with iterator pair and type") {
                var = Variant(array.begin(), array.end(), type);
            }
            CHECK(var.isArray());
            CHECK(var.type() == &type);
            CHECK(var.data() != array.data());
            CHECK(var.to<std::vector<double>>() == array);
        }
    }

    SECTION("Type checks") {
        Variant var;
        CHECK_FALSE(var.isType(&UA_TYPES[UA_TYPES_STRING]));
        CHECK_FALSE(var.isType(UA_TYPES[UA_TYPES_STRING]));
        CHECK_FALSE(var.isType(DataTypeId::String));
        CHECK_FALSE(var.isType<String>());
        CHECK(var.type() == nullptr);

        var->type = &UA_TYPES[UA_TYPES_STRING];
        CHECK(var.isType(&UA_TYPES[UA_TYPES_STRING]));
        CHECK(var.isType(UA_TYPES[UA_TYPES_STRING]));
        CHECK(var.isType(DataTypeId::String));
        CHECK(var.isType<String>());
        CHECK(var.type() == &UA_TYPES[UA_TYPES_STRING]);
    }

    SECTION("Set nullptr") {
        Variant var{42};
        float* ptr{nullptr};
        SECTION("assign") {
            var.assign(ptr);
        }
        SECTION("assign with type") {
            var.assign(ptr, UA_TYPES[UA_TYPES_FLOAT]);
        }
        SECTION("assignment operator") {
            var = ptr;
        }
        CHECK(var.empty());
        CHECK(var.type() == nullptr);
        CHECK(var.data() == nullptr);
    }

    SECTION("Set/get scalar (pointer)") {
        Variant var;
        int32_t value = 5;
        SECTION("assign") {
            var.assign(&value);
        }
        SECTION("assignment operator") {
            var = &value;
        }
        CHECK(var.isScalar());
        CHECK(var.data() == &value);
        CHECK(&var.scalar<int32_t>() == &value);
        CHECK(&std::as_const(var).scalar<int32_t>() == &value);
        CHECK(var.to<int32_t>() == value);
    }

    SECTION("Set/get scalar wrapper (pointer)") {
        Variant var;
        LocalizedText value("en-US", "text");
        SECTION("assign") {
            var.assign(&value);
        }
        SECTION("assignment operator") {
            var = &value;
        }
        CHECK(var.isScalar());
        CHECK(&var.scalar<LocalizedText>() == &value);
        CHECK(var.scalar<LocalizedText>() == value);
        CHECK(var.to<LocalizedText>() == value);
    }

    SECTION("Set/get scalar (copy)") {
        Variant var;
        double value = 11.11;
        SECTION("assign") {
            var.assign(value);
        }
        SECTION("assignment operator") {
            var = value;
        }
        CHECK(&var.scalar<double>() != &value);
        CHECK(var.scalar<double>() == value);
        CHECK(var.to<double>() == value);
    }

    SECTION("Set/get array (pointer)") {
        Variant var;
        std::vector<float> array{0, 1, 2};
        SECTION("assign") {
            var.assign(&array);
        }
        SECTION("assignment operator") {
            var = &array;
        }
        CHECK(var.data() == array.data());
        CHECK(var.array<float>().data() == array.data());
        CHECK(std::as_const(var).array<float>().data() == array.data());
        CHECK(var.to<std::vector<float>>() == array);
    }

    SECTION("Set array of native strings (pointer)") {
        Variant var;
        std::array array{
            detail::toNativeString("item1"),
            detail::toNativeString("item2"),
            detail::toNativeString("item3"),
        };
        var.assign(&array, UA_TYPES[UA_TYPES_STRING]);
        CHECK(var.isArray());
        CHECK(var.data() == array.data());
        CHECK(var.arrayLength() == array.size());
    }

    SECTION("Set array of string wrapper (pointer)") {
        Variant var;
        std::vector<String> array{String{"item1"}, String{"item2"}, String{"item3"}};
        SECTION("assign") {
            var.assign(&array);
        }
        SECTION("assignment operator") {
            var = &array;
        }
        CHECK(var.data() == array.data());
        CHECK(var.arrayLength() == array.size());
        CHECK(var.array<String>().data() == array.data());
    }

    SECTION("Set/get array of std::string (copy & conversion)") {
        Variant var;
        std::vector<std::string> array{"a", "b", "c"};
        SECTION("assign") {
            var.assign(array);
        }
        SECTION("assign with iterator pair") {
            var.assign(array.begin(), array.end());
        }
        SECTION("assignment operator") {
            var = array;
        }
        CHECK(var.isArray());
        CHECK(var.type() == &UA_TYPES[UA_TYPES_STRING]);
        CHECK(var.arrayLength() == array.size());
        CHECK_NOTHROW(var.array<String>());
        CHECK(var.to<std::vector<std::string>>() == array);
    }

    SECTION("Set/get array (copy)") {
        Variant var;
        std::vector<float> array{0, 1, 2, 3, 4, 5};
        SECTION("assign") {
            var.assign(array);
        }
        SECTION("assign with iterator pair") {
            var.assign(array.begin(), array.end());
        }
        SECTION("assignment operator") {
            var = array;
        }
        CHECK(var.isArray());
        CHECK(var.type() == &UA_TYPES[UA_TYPES_FLOAT]);
        CHECK(var.data() != array.data());
        CHECK(var.arrayLength() == array.size());
        CHECK(var.to<std::vector<float>>() == array);
    }

    SECTION("Set array from initializer list (copy)") {
        Variant var;
        var.assign(Span<const int>{1, 2, 3});  // TODO: avoid manual template types
        CHECK(var.isArray());
        CHECK(var.type() == &UA_TYPES[UA_TYPES_INT32]);
        CHECK(var.arrayLength() == 3);
    }

    SECTION("Set/get array with std::vector<bool> (copy)") {
        // std::vector<bool> is a possibly space optimized template specialization which caused
        // several problems: https://github.com/open62541pp/open62541pp/issues/164
        Variant var;
        std::vector<bool> array{true, false, true};
        SECTION("assign") {
            var.assign(array);
        }
        SECTION("assign with iterator pair") {
            var.assign(array.begin(), array.end());
        }
        SECTION("assignment operator") {
            var = array;
        }
        CHECK(var.arrayLength() == array.size());
        CHECK(var.type() == &UA_TYPES[UA_TYPES_BOOLEAN]);
        CHECK(var.to<std::vector<bool>>() == array);
    }

    SECTION("Set/get custom type") {
        // same memory layout as int32_t
        struct Custom {
            int32_t number;
        };

        const auto& type = UA_TYPES[UA_TYPES_INT32];

        Variant var;
        Custom value{11};

        SECTION("Scalar (pointer)") {
            var.assign(&value, type);
            CHECK(var.isScalar());
            CHECK(var.type() == &type);
            CHECK(var.data() == &value);
        }

        SECTION("Scalar (copy)") {
            var.assign(value, type);
            CHECK(var.isScalar());
            CHECK(var.type() == &type);
            CHECK(var.data() != &value);
            CHECK(var.data() != nullptr);
            CHECK(static_cast<Custom*>(var.data())->number == 11);
        }

        std::vector<Custom> array{Custom{11}, Custom{22}, Custom{33}};

        SECTION("Array (pointer)") {
            var.assign(&array, type);
            CHECK(var.isArray());
            CHECK(var.type() == &type);
            CHECK(var.data() == array.data());
            CHECK(var.arrayLength() == 3);
        }

        SECTION("Array (copy)") {
            SECTION("Container") {
                var.assign(array, type);
            }
            SECTION("Iterator pair") {
                var.assign(array.begin(), array.end(), type);
            }
            CHECK(var.isArray());
            CHECK(var.type() == &type);
            CHECK(var.data() != array.data());
            CHECK(var.data() != nullptr);
            CHECK(static_cast<Custom*>(var.data())[0].number == 11);
            CHECK(static_cast<Custom*>(var.data())[1].number == 22);
            CHECK(static_cast<Custom*>(var.data())[2].number == 33);
            CHECK(var.arrayLength() == 3);
        }
    }

    SECTION("Get scalar ref qualifiers") {
        Variant var("test");
        void* data = var.scalar<String>()->data;

        SECTION("lvalue") {
            auto dst = var.scalar<String>();
            CHECK(dst->data != data);  // copy
        }
        SECTION("const lvalue") {
            auto dst = std::as_const(var).scalar<String>();
            CHECK(dst->data != data);  // copy
        }
        SECTION("rvalue") {
            auto dst = std::move(var).scalar<String>();
            CHECK(dst->data == data);  // move
        }
        SECTION("const rvalue") {
            auto dst = std::move(std::as_const(var)).scalar<String>();
            CHECK(dst->data != data);  // can not move const -> copy
        }
    }
}

TEST_CASE("DataValue") {
    SECTION("Create from scalar") {
        CHECK(DataValue(Variant(5)).value().to<int>() == 5);
    }

    SECTION("Create from array") {
        std::vector<int> vec{1, 2, 3};
        CHECK(DataValue(Variant(vec)).value().to<std::vector<int>>() == vec);
    }

    SECTION("Empty") {
        DataValue dv{};
        CHECK_FALSE(dv.hasValue());
        CHECK_FALSE(dv.hasSourceTimestamp());
        CHECK_FALSE(dv.hasServerTimestamp());
        CHECK_FALSE(dv.hasSourcePicoseconds());
        CHECK_FALSE(dv.hasServerPicoseconds());
        CHECK_FALSE(dv.hasStatus());
    }

    SECTION("Constructor with all optional parameter empty") {
        DataValue dv({}, {}, {}, {}, {}, {});
        CHECK(dv.hasValue());
        CHECK_FALSE(dv.hasSourceTimestamp());
        CHECK_FALSE(dv.hasServerTimestamp());
        CHECK_FALSE(dv.hasSourcePicoseconds());
        CHECK_FALSE(dv.hasServerPicoseconds());
        CHECK_FALSE(dv.hasStatus());
    }

    SECTION("Constructor with all optional parameter specified") {
        DataValue dv(
            Variant{5},
            DateTime{1},
            DateTime{2},
            uint16_t{3},
            uint16_t{4},
            UA_STATUSCODE_BADINTERNALERROR
        );
        CHECK(dv.value().isScalar());
        CHECK(dv.sourceTimestamp() == DateTime{1});
        CHECK(dv.serverTimestamp() == DateTime{2});
        CHECK(dv.sourcePicoseconds() == 3);
        CHECK(dv.serverPicoseconds() == 4);
        CHECK(dv.status() == UA_STATUSCODE_BADINTERNALERROR);
    }

    SECTION("Setter methods") {
        DataValue dv;
        SECTION("Value (move)") {
            float value = 11.11f;
            Variant var;
            var.assign(&value);
            CHECK(var->data == &value);
            dv.setValue(std::move(var));
            CHECK(dv.hasValue());
            CHECK(dv.value().scalar<float>() == value);
            CHECK(dv->value.data == &value);
        }
        SECTION("Value (copy)") {
            float value = 11.11f;
            Variant var;
            var.assign(value);
            dv.setValue(var);
            CHECK(dv.hasValue());
            CHECK(dv.value().scalar<float>() == value);
        }
        SECTION("Source timestamp") {
            DateTime dt{123};
            dv.setSourceTimestamp(dt);
            CHECK(dv.hasSourceTimestamp());
            CHECK(dv.sourceTimestamp() == dt);
        }
        SECTION("Server timestamp") {
            DateTime dt{456};
            dv.setServerTimestamp(dt);
            CHECK(dv.hasServerTimestamp());
            CHECK(dv.serverTimestamp() == dt);
        }
        SECTION("Source picoseconds") {
            const uint16_t ps = 123;
            dv.setSourcePicoseconds(ps);
            CHECK(dv.hasSourcePicoseconds());
            CHECK(dv.sourcePicoseconds() == ps);
        }
        SECTION("Server picoseconds") {
            const uint16_t ps = 456;
            dv.setServerPicoseconds(ps);
            CHECK(dv.hasServerPicoseconds());
            CHECK(dv.serverPicoseconds() == ps);
        }
        SECTION("Status") {
            const UA_StatusCode statusCode = UA_STATUSCODE_BADALREADYEXISTS;
            dv.setStatus(statusCode);
            CHECK(dv.hasStatus());
            CHECK(dv.status() == statusCode);
        }
    }

    SECTION("getValue (lvalue & rvalue)") {
        DataValue dv(Variant(11));
        void* data = dv.value().data();

        Variant var;
        SECTION("rvalue") {
            var = dv.value();
            CHECK(var.data() != data);  // copy
        }
        SECTION("const rvalue") {
            var = std::as_const(dv).value();
            CHECK(var.data() != data);  // copy
        }
        SECTION("lvalue") {
            var = std::move(dv).value();
            CHECK(var.data() == data);  // move
        }
        SECTION("const lvalue") {
            var = std::move(std::as_const(dv)).value();
            CHECK(var.data() != data);  // can not move const -> copy
        }
        CHECK(var.scalar<int>() == 11);
    }
}

TEST_CASE("ExtensionObject") {
    SECTION("Empty") {
        ExtensionObject obj;
        CHECK(obj.empty());
        CHECK_FALSE(obj.isEncoded());
        CHECK_FALSE(obj.isDecoded());
        CHECK(obj.encoding() == ExtensionObjectEncoding::EncodedNoBody);
        CHECK(obj.encodedTypeId() == nullptr);
        CHECK(obj.encodedBinary() == nullptr);
        CHECK(obj.encodedXml() == nullptr);
        CHECK(obj.decodedType() == nullptr);
        CHECK(obj.decodedData() == nullptr);
    }

    SECTION("From nullptr") {
        int* value{nullptr};
        ExtensionObject obj(value);
        CHECK(obj.empty());
    }

    SECTION("From decoded (pointer)") {
        ExtensionObject obj;
        String value("test123");
        SECTION("Deduce data type") {
            obj = ExtensionObject(&value);
        }
        SECTION("Custom data type") {
            obj = ExtensionObject(&value, UA_TYPES[UA_TYPES_STRING]);
        }
        CHECK(obj.encoding() == ExtensionObjectEncoding::DecodedNoDelete);
        CHECK(obj.isDecoded());
        CHECK(obj.decodedType() == &UA_TYPES[UA_TYPES_STRING]);
        CHECK(obj.decodedData() == value.handle());
        CHECK(obj.decodedData<String>() == &value);
        CHECK(obj.decodedData<int>() == nullptr);
        CHECK(obj.decodedData<double>() == nullptr);
    }

    SECTION("From decoded (copy)") {
        ExtensionObject obj;
        const auto value = Variant(11.11);
        SECTION("Deduce data type") {
            obj = ExtensionObject(value);
        }
        SECTION("Custom data type") {
            obj = ExtensionObject(value, UA_TYPES[UA_TYPES_VARIANT]);
        }
        CHECK(obj.encoding() == ExtensionObjectEncoding::Decoded);
        CHECK(obj.isDecoded());
        CHECK(obj.decodedType() == &UA_TYPES[UA_TYPES_VARIANT]);
        CHECK(obj.decodedData() != nullptr);
        CHECK(obj.decodedData<Variant>() != nullptr);
        CHECK(obj.decodedData<Variant>()->scalar<double>() == 11.11);
    }

    SECTION("Encoded binary") {
        NodeId typeId(1, 1000);
        ExtensionObject obj;
        obj->encoding = UA_EXTENSIONOBJECT_ENCODED_BYTESTRING;
        obj->content.encoded.typeId = typeId;
        obj->content.encoded.body = UA_STRING_ALLOC("binary");
        CHECK(obj.isEncoded());
        CHECK(obj.encoding() == ExtensionObjectEncoding::EncodedByteString);
        CHECK(obj.encodedTypeId() != nullptr);
        CHECK(*obj.encodedTypeId() == typeId);
        CHECK(obj.encodedBinary() != nullptr);
        CHECK(*obj.encodedBinary() == ByteString("binary"));
        CHECK(obj.encodedXml() == nullptr);
    }

    SECTION("Encoded XML") {
        NodeId typeId(1, 1000);
        ExtensionObject obj;
        obj->encoding = UA_EXTENSIONOBJECT_ENCODED_XML;
        obj->content.encoded.typeId = typeId;
        obj->content.encoded.body = UA_STRING_ALLOC("xml");
        CHECK(obj.isEncoded());
        CHECK(obj.encoding() == ExtensionObjectEncoding::EncodedXml);
        CHECK(obj.encodedTypeId() != nullptr);
        CHECK(*obj.encodedTypeId() == typeId);
        CHECK(obj.encodedBinary() == nullptr);
        CHECK(obj.encodedXml() != nullptr);
        CHECK(*obj.encodedXml() == XmlElement("xml"));
    }
}

TEST_CASE("NumericRangeDimension") {
    CHECK((NumericRangeDimension{} == NumericRangeDimension{}));
    CHECK((NumericRangeDimension{1, 2} == NumericRangeDimension{1, 2}));
    CHECK((NumericRangeDimension{1, 2} != NumericRangeDimension{1, 3}));
}

TEST_CASE("NumericRange") {
    SECTION("Empty") {
        const NumericRange nr;
        CHECK(nr.empty());
        CHECK(nr.dimensions().size() == 0);
    }

    SECTION("From encoded range (invalid)") {
        CHECK_THROWS(NumericRange("abc"));
    }

    SECTION("From encoded range") {
        const NumericRange nr("1:2,0:3,5");
        CHECK(nr.dimensions().size() == 3);
        CHECK((nr.dimensions()[0] == NumericRangeDimension{1, 2}));
        CHECK((nr.dimensions()[1] == NumericRangeDimension{0, 3}));
        CHECK((nr.dimensions()[2] == NumericRangeDimension{5, 5}));
    }

    SECTION("From span") {
        std::vector<NumericRangeDimension> dimensions{{1, 2}, {3, 4}};
        const NumericRange nr(dimensions);
        CHECK_FALSE(nr.empty());
        CHECK(nr.dimensions().size() == 2);
        CHECK((nr.dimensions()[0] == NumericRangeDimension{1, 2}));
        CHECK((nr.dimensions()[1] == NumericRangeDimension{3, 4}));
    }

    SECTION("From native") {
        UA_NumericRange native{};
        std::vector<NumericRangeDimension> dimensions{{1, 2}, {3, 4}};
        native.dimensionsSize = dimensions.size();
        native.dimensions = dimensions.data();
        const NumericRange nr(native);
        CHECK_FALSE(nr.empty());
        CHECK(nr.dimensions().size() == 2);
        CHECK((nr.dimensions()[0] == NumericRangeDimension{1, 2}));
        CHECK((nr.dimensions()[1] == NumericRangeDimension{3, 4}));
    }

    SECTION("Copy & move") {
        std::vector<NumericRangeDimension> dimensions{{1, 2}, {3, 4}};
        NumericRange src(dimensions);

        SECTION("Copy constructor") {
            const NumericRange dst(src);
            CHECK(dst.dimensions().size() == 2);
            CHECK((dst.dimensions()[0] == NumericRangeDimension{1, 2}));
            CHECK((dst.dimensions()[1] == NumericRangeDimension{3, 4}));
        }

        SECTION("Move constructor") {
            const NumericRange dst(std::move(src));
            CHECK(src.dimensions().size() == 0);
            CHECK(dst.dimensions().size() == 2);
            CHECK((dst.dimensions()[0] == NumericRangeDimension{1, 2}));
            CHECK((dst.dimensions()[1] == NumericRangeDimension{3, 4}));
        }

        SECTION("Copy assignment") {
            NumericRange dst;
            dst = src;
            CHECK(dst.dimensions().size() == 2);
            CHECK(dst.dimensions().size() == 2);
            CHECK((dst.dimensions()[0] == NumericRangeDimension{1, 2}));
            CHECK((dst.dimensions()[1] == NumericRangeDimension{3, 4}));
        }

        SECTION("Move assignment") {
            NumericRange dst;
            dst = std::move(src);
            CHECK(src.dimensions().size() == 0);
            CHECK(dst.dimensions().size() == 2);
            CHECK((dst.dimensions()[0] == NumericRangeDimension{1, 2}));
            CHECK((dst.dimensions()[1] == NumericRangeDimension{3, 4}));
        }
    }

<<<<<<< HEAD
    SUBCASE("toString") {
        CHECK(::opcua::toString(NumericRange({{1, 1}})) == "1");
        CHECK(::opcua::toString(NumericRange({{1, 2}})) == "1:2");
        CHECK(::opcua::toString(NumericRange({{1, 2}, {0, 3}, {5, 5}})) == "1:2,0:3,5");
=======
    SECTION("toString") {
        CHECK(NumericRange({{1, 1}}).toString() == "1");
        CHECK(NumericRange({{1, 2}}).toString() == "1:2");
        CHECK(NumericRange({{1, 2}, {0, 3}, {5, 5}}).toString() == "1:2,0:3,5");
>>>>>>> 552171ca
    }
}<|MERGE_RESOLUTION|>--- conflicted
+++ resolved
@@ -275,16 +275,6 @@
         CHECK(Guid::random() != Guid::random());
     }
 
-<<<<<<< HEAD
-#if UAPP_HAS_TOSTRING
-    SUBCASE("toString") {
-        CHECK(::opcua::toString(Guid{}) == "00000000-0000-0000-0000-000000000000");
-
-        const Guid guid{
-            0x12345678, 0x1234, 0x5678, {0x12, 0x34, 0x56, 0x78, 0x90, 0xAB, 0xCD, 0xEF}
-        };
-        CHECK(::opcua::toString(guid) == "12345678-1234-5678-1234-567890abcdef");
-=======
 #if UAPP_HAS_PARSING
     SECTION("parse") {
         const auto guid = Guid::parse("12345678-1234-5678-1234-567890ABCDEF");
@@ -302,18 +292,14 @@
     }
 #endif
 
+#if UAPP_HAS_TOSTRING
     SECTION("toString") {
-        {
-            const Guid guid{};
-            CHECK(guid.toString() == "00000000-0000-0000-0000-000000000000");
-        }
-        {
-            const Guid guid{
-                0x12345678, 0x1234, 0x5678, {0x12, 0x34, 0x56, 0x78, 0x90, 0xAB, 0xCD, 0xEF}
-            };
-            CHECK(guid.toString() == "12345678-1234-5678-1234-567890ABCDEF");
-        }
->>>>>>> 552171ca
+        CHECK(toString(Guid{}) == "00000000-0000-0000-0000-000000000000");
+
+        const Guid guid{
+            0x12345678, 0x1234, 0x5678, {0x12, 0x34, 0x56, 0x78, 0x90, 0xAB, 0xCD, 0xEF}
+        };
+        CHECK(toString(guid) == "12345678-1234-5678-1234-567890abcdef");
     }
 
     SECTION("ostream overload") {
@@ -454,27 +440,6 @@
         CHECK(NodeId(0, 1).hash() != NodeId(1, 1).hash());
     }
 
-<<<<<<< HEAD
-#if UAPP_HAS_TOSTRING
-    SUBCASE("toString") {
-        CHECK(::opcua::toString(NodeId(0, 13)) == "i=13");
-        CHECK(::opcua::toString(NodeId(10, 1)) == "ns=10;i=1");
-        CHECK(::opcua::toString(NodeId(10, "Hello:World")) == "ns=10;s=Hello:World");
-        CHECK(::opcua::toString(NodeId(0, Guid())) == "g=00000000-0000-0000-0000-000000000000");
-        CHECK(::opcua::toString(NodeId(1, ByteString("test123"))) == "ns=1;b=dGVzdDEyMw==");
-=======
-    SECTION("toString") {
-        CHECK(NodeId(0, 13).toString() == "i=13");
-        CHECK(NodeId(10, 1).toString() == "ns=10;i=1");
-        CHECK(NodeId(10, "Hello:World").toString() == "ns=10;s=Hello:World");
-        CHECK(NodeId(0, Guid()).toString() == "g=00000000-0000-0000-0000-000000000000");
-#if UAPP_OPEN62541_VER_GE(1, 1)
-        CHECK(NodeId(1, ByteString("test123")).toString() == "ns=1;b=dGVzdDEyMw==");
-#endif
->>>>>>> 552171ca
-    }
-#endif
-
     SECTION("Comparison") {
         CHECK(NodeId(0, 1) == NodeId(0, 1));
         CHECK(NodeId(0, 1) <= NodeId(0, 1));
@@ -493,6 +458,16 @@
         CHECK(NodeId(1, "b") > NodeId(1, "a"));
     }
 
+#if UAPP_HAS_TOSTRING
+    SECTION("toString") {
+        CHECK(toString(NodeId(0, 13)) == "i=13");
+        CHECK(toString(NodeId(10, 1)) == "ns=10;i=1");
+        CHECK(toString(NodeId(10, "Hello:World")) == "ns=10;s=Hello:World");
+        CHECK(toString(NodeId(0, Guid())) == "g=00000000-0000-0000-0000-000000000000");
+        CHECK(toString(NodeId(1, ByteString("test123"))) == "ns=1;b=dGVzdDEyMw==");
+    }
+#endif
+
     SECTION("std::hash specialization") {
         const NodeId id(1, "Test123");
         CHECK(std::hash<NodeId>{}(id) == id.hash());
@@ -515,7 +490,6 @@
     CHECK(idLocal == idLocal);
     CHECK(idLocal != idFull);
 
-
 #if UAPP_HAS_PARSING
     SECTION("parse") {
         const auto id = ExpandedNodeId::parse("svr=1;nsu=http://example.org/UA/;i=1234");
@@ -532,28 +506,16 @@
         CHECK(ExpandedNodeId().hash() != idFull.hash());
     }
 
-<<<<<<< HEAD
 #if UAPP_HAS_TOSTRING
-    SUBCASE("toString") {
-        CHECK_EQ(::opcua::toString(ExpandedNodeId({2, 10157})), "ns=2;i=10157");
-        CHECK_EQ(
-            ::opcua::toString(ExpandedNodeId({2, 10157}, "http://test.org/UA/Data/", 0)),
+    SECTION("toString") {
+        CHECK(toString(ExpandedNodeId({2, 10157})) == "ns=2;i=10157");
+        CHECK(
+            toString(ExpandedNodeId({2, 10157}, "http://test.org/UA/Data/", 0)) ==
             "nsu=http://test.org/UA/Data/;i=10157"
         );
-        CHECK_EQ(
-            ::opcua::toString(ExpandedNodeId({2, 10157}, "http://test.org/UA/Data/", 1)),
+        CHECK(
+            toString(ExpandedNodeId({2, 10157}, "http://test.org/UA/Data/", 1)) ==
             "svr=1;nsu=http://test.org/UA/Data/;i=10157"
-=======
-    SECTION("toString") {
-        CHECK(ExpandedNodeId({2, 10157}).toString() == "ns=2;i=10157");
-        CHECK(
-            ExpandedNodeId({2, 10157}, "http://test.org/UA/Data/", 0).toString() ==
-            "nsu=http://test.org/UA/Data/;ns=2;i=10157"
-        );
-        CHECK(
-            ExpandedNodeId({2, 10157}, "http://test.org/UA/Data/", 1).toString() ==
-            "svr=1;nsu=http://test.org/UA/Data/;ns=2;i=10157"
->>>>>>> 552171ca
         );
     }
 #endif
@@ -1226,16 +1188,9 @@
         }
     }
 
-<<<<<<< HEAD
-    SUBCASE("toString") {
-        CHECK(::opcua::toString(NumericRange({{1, 1}})) == "1");
-        CHECK(::opcua::toString(NumericRange({{1, 2}})) == "1:2");
-        CHECK(::opcua::toString(NumericRange({{1, 2}, {0, 3}, {5, 5}})) == "1:2,0:3,5");
-=======
     SECTION("toString") {
-        CHECK(NumericRange({{1, 1}}).toString() == "1");
-        CHECK(NumericRange({{1, 2}}).toString() == "1:2");
-        CHECK(NumericRange({{1, 2}, {0, 3}, {5, 5}}).toString() == "1:2,0:3,5");
->>>>>>> 552171ca
+        CHECK(toString(NumericRange({{1, 1}})) == "1");
+        CHECK(toString(NumericRange({{1, 2}})) == "1:2");
+        CHECK(toString(NumericRange({{1, 2}, {0, 3}, {5, 5}})) == "1:2,0:3,5");
     }
 }