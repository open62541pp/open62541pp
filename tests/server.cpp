--- conflicted
+++ resolved
@@ -205,25 +205,15 @@
     int data = 0;
 
     ValueBackendDataSource dataSource;
-<<<<<<< HEAD
-    dataSource.read = [&](opcua::NodeId id, DataValue& value, const NumericRange&, bool includeSourceTimestamp) {
-        value.getValue().setScalar(data);
-=======
-    dataSource.read = [&](DataValue& dv, const NumericRange&, bool includeSourceTimestamp) {
+    dataSource.read = [&](const opcua::NodeId& id, DataValue& dv, const NumericRange&, bool includeSourceTimestamp) {
         dv.value().setScalar(data);
->>>>>>> 565f6964
         if (includeSourceTimestamp) {
             dv.setSourceTimestamp(DateTime::now());
         }
         return UA_STATUSCODE_GOOD;
     };
-<<<<<<< HEAD
-    dataSource.write = [&](opcua::NodeId id, const DataValue& value, const NumericRange&) {
-        data = value.getValue().getScalarCopy<int>();
-=======
-    dataSource.write = [&](const DataValue& dv, const NumericRange&) {
+    dataSource.write = [&](const opcua::NodeId& id, const DataValue& dv, const NumericRange&) {
         data = dv.value().getScalarCopy<int>();
->>>>>>> 565f6964
         return UA_STATUSCODE_GOOD;
     };
 
@@ -253,7 +243,7 @@
 
     SUBCASE("BadStatus exception") {
         ValueBackendDataSource dataSource;
-        dataSource.read = [&](opcua::NodeId id, DataValue&, const NumericRange&, bool) -> StatusCode {
+        dataSource.read = [&](DataValue&, const NumericRange&, bool) -> StatusCode {
             throw BadStatus(UA_STATUSCODE_BADUNEXPECTEDERROR);
         };
         server.setVariableNodeValueBackend(id, dataSource);
@@ -263,7 +253,7 @@
 
     SUBCASE("Other exception types") {
         ValueBackendDataSource dataSource;
-        dataSource.read = [&](opcua::NodeId id, DataValue&, const NumericRange&, bool) -> StatusCode {
+        dataSource.read = [&](DataValue&, const NumericRange&, bool) -> StatusCode {
             throw std::runtime_error("test");
         };
         server.setVariableNodeValueBackend(id, dataSource);
