#pragma once

#include <future>
#include <vector>

#include "open62541pp/Config.h"
#include "open62541pp/Span.h"

#ifdef UA_ENABLE_METHODCALLS

// forward declarations
namespace opcua {
class Client;
class NodeId;
class Variant;
}  // namespace opcua

namespace opcua::services {

/**
 * @defgroup Method Method service set
 * Call (invoke) methods.
 *
 * @see https://reference.opcfoundation.org/Core/Part3/v105/docs/4.7
 * @see https://reference.opcfoundation.org/Core/Part4/v105/docs/5.11
 * @ingroup Services
 * @{
 */

/**
 * Call a server method and return results.
 * The `objectId` must have a `HasComponent` reference to the method specified in `methodId`.
 *
 * @param serverOrClient Instance of type Server or Client
 * @param objectId NodeId of the object on which the method is invoked
 * @param methodId NodeId of the method to invoke
 * @param inputArguments Input argument values
 * @exception BadStatus
 * @exception BadStatus (BadInvalidArgument) If input arguments don't match expected variant types
 * @exception BadStatus (BadArgumentsMissing) If input arguments are missing
 * @exception BadStatus (BadTooManyArguments) If too many input arguments provided
 */
template <typename T>
std::vector<Variant> call(
    T& serverOrClient,
    const NodeId& objectId,
    const NodeId& methodId,
    Span<const Variant> inputArguments
);

/**
<<<<<<< HEAD
 * Asynchronously call a server method and return results.
 *
 * @param client Instance of type Client
 * @param objectId NodeId of the object on which the method is invoked
 * @param methodId NodeId of the method to invoke
 * @param inputArguments Input argument values
 * @exception BadStatus
 * @ingroup Method
 */
std::future<std::vector<Variant>> callAsync(
    Client& client,
    const NodeId& objectId,
    const NodeId& methodId,
    Span<const Variant> inputArguments
);
=======
 * @}
 */
>>>>>>> 9dde6629

}  // namespace opcua::services

#endif<|MERGE_RESOLUTION|>--- conflicted
+++ resolved
@@ -49,7 +49,6 @@
 );
 
 /**
-<<<<<<< HEAD
  * Asynchronously call a server method and return results.
  *
  * @param client Instance of type Client
@@ -57,7 +56,6 @@
  * @param methodId NodeId of the method to invoke
  * @param inputArguments Input argument values
  * @exception BadStatus
- * @ingroup Method
  */
 std::future<std::vector<Variant>> callAsync(
     Client& client,
@@ -65,10 +63,10 @@
     const NodeId& methodId,
     Span<const Variant> inputArguments
 );
-=======
+
+/**
  * @}
  */
->>>>>>> 9dde6629
 
 }  // namespace opcua::services
 
