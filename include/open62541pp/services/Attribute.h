#pragma once

#include <cassert>
#include <cstdint>
#include <utility>
#include <vector>

#include "open62541pp/Bitmask.h"
#include "open62541pp/Client.h"
#include "open62541pp/Common.h"  // TimestampsToReturn
#include "open62541pp/ErrorHandling.h"
#include "open62541pp/Span.h"
#include "open62541pp/TypeWrapper.h"
#include "open62541pp/async.h"
#include "open62541pp/detail/open62541/common.h"
#include "open62541pp/services/detail/AttributeHandler.h"
#include "open62541pp/services/detail/ClientService.h"
#include "open62541pp/services/detail/RequestHandling.h"
#include "open62541pp/services/detail/ResponseHandling.h"
#include "open62541pp/types/Builtin.h"
#include "open62541pp/types/Composed.h"
#include "open62541pp/types/DataValue.h"
#include "open62541pp/types/NodeId.h"
#include "open62541pp/types/Variant.h"

namespace opcua::services {

/* -------------------------------------- Generic functions ------------------------------------- */

/**
 * @defgroup Attribute Attribute service set
 * Read and write node attributes.
 * @see https://reference.opcfoundation.org/Core/Part4/v105/docs/5.10
 * @ingroup Services
 * @{
 */

/**
 * @defgroup Read Read service
 * This service is used to read attributes of nodes.
 * @see https://reference.opcfoundation.org/Core/Part4/v105/docs/5.10.2
 * @{
 */

/**
 * Read one or more attributes of one or more nodes (client only).
 * @param connection Instance of type Client
 * @param request Read request
 */
ReadResponse read(Client& connection, const ReadRequest& request) noexcept;

/**
 * @overload
 */
inline ReadResponse read(
    Client& connection,
    Span<const ReadValueId> nodesToRead,
    TimestampsToReturn timestamps = TimestampsToReturn::Neither
) noexcept {
    return read(connection, detail::createReadRequest(timestamps, nodesToRead));
}

/**
 * Asynchronously read one or more attributes of one or more nodes (client only).
 * @copydetails read
 * @param token @completiontoken{void(ReadResponse&)}
 */
template <typename CompletionToken = DefaultCompletionToken>
auto readAsync(
    Client& connection,
    const ReadRequest& request,
    CompletionToken&& token = DefaultCompletionToken()
) {
    return detail::sendRequest<UA_ReadRequest, UA_ReadResponse>(
        connection, request, detail::Wrap<ReadResponse>{}, std::forward<CompletionToken>(token)
    );
}

/**
 * @overload
 */
template <typename CompletionToken = DefaultCompletionToken>
inline auto readAsync(
    Client& connection,
    Span<const ReadValueId> nodesToRead,
    TimestampsToReturn timestamps = TimestampsToReturn::Neither,
    CompletionToken&& token = DefaultCompletionToken()
) {
    return readAsync(
        connection,
        detail::createReadRequest(timestamps, nodesToRead),
        std::forward<CompletionToken>(token)
    );
}

/**
 * Read node attribute.
 * @param connection Instance of type Client (or Server)
 * @param id Node to read
 * @param attributeId Attribute to read
 * @param timestamps Timestamps to return
 */
template <typename T>
Result<DataValue> readAttribute(
    T& connection,
    const NodeId& id,
    AttributeId attributeId,
    TimestampsToReturn timestamps = TimestampsToReturn::Neither
) noexcept;

/**
 * Asynchronously read node attribute.
 * @copydetails readAttribute
 * @param token @completiontoken{void(Result<DataValue>&)}
 */
template <typename CompletionToken = DefaultCompletionToken>
auto readAttributeAsync(
    Client& connection,
    const NodeId& id,
    AttributeId attributeId,
    TimestampsToReturn timestamps = TimestampsToReturn::Neither,
    CompletionToken&& token = DefaultCompletionToken()
) {
    auto item = detail::createReadValueId(id, attributeId);
    auto request = detail::createReadRequest(timestamps, item);
    return detail::sendRequest<UA_ReadRequest, UA_ReadResponse>(
        connection,
        request,
        [](UA_ReadResponse& response) {
            return detail::getSingleResult(response).transform(detail::Wrap<DataValue>{});
        },
        std::forward<CompletionToken>(token)
    );
}

/**
 * @}
 * @defgroup Write Write service
 * This service is used to write attributes of nodes.
 *
 * The following node attributes cannot be changed once a node has been created:
 * - AttributeId::NodeClass
 * - AttributeId::NodeId
 * - AttributeId::Symmetric
 * - AttributeId::ContainsNoLoops
 *
 * The following attributes cannot be written from the server, as they are specific to the different
 * users and set by the access control callback:
 * - AttributeId::UserWriteMask
 * - AttributeId::UserAccessLevel
 * - AttributeId::UserExecutable
 *
 * @see https://reference.opcfoundation.org/Core/Part4/v105/docs/5.10.4
 * @{
 */

/**
 * Write one or more attributes of one or more nodes (client only).
 * @param connection Instance of type Client
 * @param request Write request
 */
WriteResponse write(Client& connection, const WriteRequest& request) noexcept;

/**
 * @overload
 */
inline WriteResponse write(Client& connection, Span<const WriteValue> nodesToWrite) noexcept {
    return write(connection, detail::createWriteRequest(nodesToWrite));
}

/**
 * Asynchronously write one or more attributes of one or more nodes (client only).
 * @copydetails write
 * @param token @completiontoken{void(Result<WriteResponse>&)}
 */
template <typename CompletionToken = DefaultCompletionToken>
auto writeAsync(
    Client& connection,
    const WriteRequest& request,
    CompletionToken&& token = DefaultCompletionToken()
) {
    return detail::sendRequest<UA_WriteRequest, UA_WriteResponse>(
        connection, request, detail::Wrap<WriteResponse>{}, std::forward<CompletionToken>(token)
    );
}

/**
 * @overload
 */
template <typename CompletionToken = DefaultCompletionToken>
inline auto writeAsync(
    Client& connection,
    Span<const WriteValue> nodesToWrite,
    CompletionToken&& token = DefaultCompletionToken()
) {
    return writeAsync(
        connection, detail::createWriteRequest(nodesToWrite), std::forward<CompletionToken>(token)
    );
}

/**
 * Write node attribute.
 * @param connection Instance of type Client
 * @param id Node to write
 * @param attributeId Attribute to write
 * @param value Value to write
 */
template <typename T>
Result<void> writeAttribute(
    T& connection, const NodeId& id, AttributeId attributeId, const DataValue& value
) noexcept;

/**
 * Asynchronously write node attribute.
 * @copydetails writeAttribute
 * @param token @completiontoken{void(Result<void>)}
 */
template <typename CompletionToken = DefaultCompletionToken>
auto writeAttributeAsync(
    Client& connection,
    const NodeId& id,
    AttributeId attributeId,
    const DataValue& value,
    CompletionToken&& token = DefaultCompletionToken()
) {
    auto item = detail::createWriteValue(id, attributeId, value);
    auto request = detail::createWriteRequest(item);
    return detail::sendRequest<UA_WriteRequest, UA_WriteResponse>(
        connection,
        request,
        [](UA_WriteResponse& response) {
            return detail::getSingleResult(response).andThen(detail::toResult);
        },
        std::forward<CompletionToken>(token)
    );
}

/**
 * @}
 */

<<<<<<< HEAD
/**
 * Read the `DataTypeDefinition` attribute of a data type node.
 * @return Data type definition, e.g. of type `EnumDefinition`
 */
template <typename T>
inline Variant readDataTypeDefinition(T& serverOrClient, const NodeId& id) {
    return readAttribute(serverOrClient, id, AttributeId::DataTypeDefinition).getValue();
}

/* ---------------------------------------------------------------------------------------------- */
=======
/* ----------------------------- Specializated inline read functions ---------------------------- */
>>>>>>> 2c9be20d

namespace detail {

template <AttributeId Attribute, typename T>
inline auto readAttributeImpl(T& connection, const NodeId& id) noexcept {
    using Handler = typename detail::AttributeHandler<Attribute>;
    return readAttribute(connection, id, Attribute).andThen(Handler::fromDataValue);
}

template <AttributeId Attribute, typename CompletionToken>
inline auto readAttributeAsyncImpl(Client& connection, const NodeId& id, CompletionToken&& token) {
    auto item = detail::createReadValueId(id, Attribute);
    auto request = detail::createReadRequest(TimestampsToReturn::Neither, item);
    return detail::sendRequest<UA_ReadRequest, UA_ReadResponse>(
        connection,
        request,
        [](UA_ReadResponse& response) {
            using Handler = typename detail::AttributeHandler<Attribute>;
            return detail::getSingleResult(response).andThen(Handler::fromDataValue);
        },
        std::forward<CompletionToken>(token)
    );
}

template <AttributeId Attribute, typename T, typename U>
inline Result<void> writeAttributeImpl(T& connection, const NodeId& id, U&& value) noexcept {
    using Handler = detail::AttributeHandler<Attribute>;
    return writeAttribute(connection, id, Attribute, Handler::toDataValue(std::forward<U>(value)));
}

template <AttributeId Attribute, typename T, typename U, typename CompletionToken>
inline auto writeAttributeAsyncImpl(
    T& connection, const NodeId& id, U&& value, CompletionToken&& token
) {
    using Handler = detail::AttributeHandler<Attribute>;
    return writeAttributeAsync(
        connection,
        id,
        Attribute,
        Handler::toDataValue(std::forward<U>(value)),
        std::forward<CompletionToken>(token)
    );
}

}  // namespace detail

/**
 * Read the `AttributeId::Value` attribute of a node as a DataValue object.
 * @param connection Instance of type Client (or Server)
 * @param id Node to read
 * @ingroup Read
 */
template <typename T>
inline Result<DataValue> readDataValue(T& connection, const NodeId& id) noexcept {
    return readAttribute(connection, id, AttributeId::Value, TimestampsToReturn::Both);
}

/**
 * Asynchronously read the `AttributeId::Value` of a node as a DataValue object.
 * @copydetails readDataValue
 * @param token @completiontoken{void(Result<DataValue>&)}
 * @ingroup Read
 */
template <typename CompletionToken = DefaultCompletionToken>
inline auto readDataValueAsync(Client& connection, const NodeId& id, CompletionToken&& token) {
    return readAttributeAsync(
        connection,
        id,
        AttributeId::Value,
        TimestampsToReturn::Both,
        std::forward<CompletionToken>(token)
    );
}

/**
 * Write the AttributeId::Value attribute of a node as a DataValue object.
 * @param connection Instance of type Client (or Server)
 * @param id Node to write
 * @param value Value to write
 * @ingroup Write
 */
template <typename T>
inline Result<void> writeDataValue(
    T& connection, const NodeId& id, const DataValue& value
) noexcept {
    return writeAttribute(connection, id, AttributeId::Value, value);
}

/**
 * Asynchronously write the AttributeId::Value attribute of a node as a DataValue object.
 * @copydetails writeDataValue
 * @param token @completiontoken{void(Result<void>)}
 * @ingroup Write
 */
template <typename CompletionToken = DefaultCompletionToken>
inline auto writeDataValueAsync(
    Client& connection,
    const NodeId& id,
    const DataValue& value,
    CompletionToken&& token = DefaultCompletionToken()
) {
    return writeAttributeAsync(
        connection, id, AttributeId::Value, value, std::forward<CompletionToken>(token)
    );
}

/**
 * Write the `DataTypeDefinition` attribute of a data type node.
 * The data type definition can be e.g. of type `EnumDefinition`.
 */
template <typename T>
inline void writeDataTypeDefinition(
    T& serverOrClient, const NodeId& id, const Variant& definition
) {
    UA_DataValue dv{};
    dv.value = *definition.handle();  // shallow copy
    dv.hasValue = true;
    writeAttribute(serverOrClient, id, AttributeId::DataTypeDefinition, asWrapper<DataValue>(dv));
}

/**
 * @}
 */

}  // namespace opcua::services

#include "open62541pp/services/Attribute_highlevel.h"<|MERGE_RESOLUTION|>--- conflicted
+++ resolved
@@ -239,20 +239,7 @@
  * @}
  */
 
-<<<<<<< HEAD
-/**
- * Read the `DataTypeDefinition` attribute of a data type node.
- * @return Data type definition, e.g. of type `EnumDefinition`
- */
-template <typename T>
-inline Variant readDataTypeDefinition(T& serverOrClient, const NodeId& id) {
-    return readAttribute(serverOrClient, id, AttributeId::DataTypeDefinition).getValue();
-}
-
-/* ---------------------------------------------------------------------------------------------- */
-=======
 /* ----------------------------- Specializated inline read functions ---------------------------- */
->>>>>>> 2c9be20d
 
 namespace detail {
 
