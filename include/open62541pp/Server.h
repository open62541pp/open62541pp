#pragma once

#include <cstdint>
#include <memory>
#include <string>
#include <string_view>
#include <vector>

#include "open62541pp/Common.h"  // NamespaceIndex
#include "open62541pp/Config.h"
#include "open62541pp/Logger.h"
#include "open62541pp/NodeIds.h"
#include "open62541pp/Span.h"
#include "open62541pp/Subscription.h"
#include "open62541pp/detail/open62541/server.h"

// forward declaration
namespace opcua {
class AccessControlBase;
class ByteString;
class DataType;
class Event;
template <typename Connection>
class Node;
class NodeId;
class Server;
class Session;
struct ValueBackendDataSource;
struct ValueCallback;

namespace detail {
struct ServerConnection;
struct ServerContext;
}  // namespace detail

/* -------------------------------------- Helper functions -------------------------------------- */

namespace detail {

UA_ServerConfig* getConfig(UA_Server* server) noexcept;
UA_ServerConfig& getConfig(Server& server) noexcept;

ServerConnection* getConnection(UA_Server* server) noexcept;
ServerConnection& getConnection(Server& server) noexcept;

Server* getWrapper(UA_Server* server) noexcept;

ServerContext* getContext(UA_Server* server) noexcept;
ServerContext& getContext(Server& server) noexcept;

}  // namespace detail

/* ------------------------------------------- Server ------------------------------------------- */

/**
 * High-level server class.
 *
 * Exposes the most common functionality. Use the handle() method to get access the underlying
 * UA_Server instance and use the full power of open6254.
 */
class Server {
public:
    /**
     * Create server with default configuration (no encryption).
     * Security policies:
     * - [None](http://opcfoundation.org/UA/SecurityPolicy#None)
     *
     * @param port Port number
     * @param certificate Optional X.509 v3 certificate in `DER` encoded format
     * @param logger Custom log function. If the passed function is empty, the default logger is
     * used.
     */
    explicit Server(uint16_t port = 4840, ByteString certificate = {}, Logger logger = nullptr);

#ifdef UA_ENABLE_ENCRYPTION
    /**
     * Create server with encryption enabled (PKI).
     * Security policies:
     * - [None](http://opcfoundation.org/UA/SecurityPolicy#None)
     * - [Basic128Rsa15](http://opcfoundation.org/UA/SecurityPolicy#Basic128Rsa15)
     * - [Basic256](http://opcfoundation.org/UA/SecurityPolicy#Basic256)
     * - [Basic256Sha256](http://opcfoundation.org/UA/SecurityPolicy#Basic256Sha256)
     * - [Aes128_Sha256_RsaOaep](http://opcfoundation.org/UA/SecurityPolicy#Aes128_Sha256_RsaOaep)
     *
     * @param port Port number
     * @param certificate X.509 v3 certificate in `DER` encoded format
     * @param privateKey Private key in `PEM` encoded format
     * @param trustList List of trusted certificates in `DER` encoded format
     * @param issuerList List of issuer certificates (i.e. CAs) in `DER` encoded format
     * @param revocationList Certificate revocation lists (CRL) in `DER` encoded format
     *
     * @see https://reference.opcfoundation.org/Core/Part2/v105/docs/8
     * @see https://reference.opcfoundation.org/Core/Part4/v105/docs/6.1
     * @see https://reference.opcfoundation.org/Core/Part6/v105/docs/6.2
     */
    Server(
        uint16_t port,
        const ByteString& certificate,
        const ByteString& privateKey,
        Span<const ByteString> trustList,
        Span<const ByteString> issuerList,
        Span<const ByteString> revocationList = {}
    );
#endif

    ~Server();

    Server(const Server&) = delete;
    Server(Server&&) noexcept = default;
    Server& operator=(const Server&) = delete;
    Server& operator=(Server&&) noexcept = default;

    /// Set custom logging function.
    /// Does nothing if the passed function is empty or a nullptr.
    void setLogger(Logger logger);

    /// Set custom access control.
    /// @note Supported since open62541 v1.3
    void setAccessControl(AccessControlBase& accessControl);
    /// Set custom access control (transfer ownership to Server).
    /// @note Supported since open62541 v1.3
    void setAccessControl(std::unique_ptr<AccessControlBase> accessControl);

    /// Set custom hostname, default: system's host name.
    void setCustomHostname(std::string_view hostname);
    /// Set application name, default: `open62541-based OPC UA Application`.
    void setApplicationName(std::string_view name);
    /// Set application URI, default: `urn:open62541.server.application`.
    void setApplicationUri(std::string_view uri);
    /// Set product URI, default: `http://open62541.org`.
    void setProductUri(std::string_view uri);

    /// Get active server session.
    /// @note Supported since open62541 v1.3
    std::vector<Session> getSessions();

    /// Get all defined namespaces.
    std::vector<std::string> getNamespaceArray();
    /// Register namespace. The new namespace index will be returned.
    [[nodiscard]] NamespaceIndex registerNamespace(std::string_view uri);

    /// Set custom data types.
    /// All data types provided are automatically considered for decoding of received messages.
    void setCustomDataTypes(std::vector<DataType> dataTypes);

    /// Set value callbacks to execute before every read and after every write operation.
    void setVariableNodeValueCallback(const NodeId& id, ValueCallback callback);
    /// Set data source backend for variable node.
    void setVariableNodeValueBackend(const NodeId& id, ValueBackendDataSource backend);

#ifdef UA_ENABLE_SUBSCRIPTIONS
    /// Create a (pseudo) subscription to monitor local data changes and events.
    Subscription<Server> createSubscription() noexcept;
#endif

#ifdef UA_ENABLE_SUBSCRIPTIONS_EVENTS
    /// Create an event object to generate and trigger events.
    Event createEvent(const NodeId& eventType = ObjectTypeId::BaseEventType);
#endif

    /// Run a single iteration of the server's main loop.
    /// @return Maximum wait period until next Server::runIterate call (in ms)
    uint16_t runIterate();
    /// Run the server's main loop. This method will block until Server::stop is called.
    void run();
    /// Stop the server's main loop.
    void stop();
    /// Check if the server is running.
    bool isRunning() const noexcept;

    Node<Server> getNode(NodeId id);
    Node<Server> getRootNode();
    Node<Server> getObjectsNode();
    Node<Server> getTypesNode();
    Node<Server> getViewsNode();

    UA_Server* handle() noexcept;
    const UA_Server* handle() const noexcept;

private:
    friend detail::ServerConnection& detail::getConnection(Server& server) noexcept;

<<<<<<< HEAD
    struct Connection;
    std::unique_ptr<Connection> connection_;
=======
    std::shared_ptr<detail::ServerConnection> connection_;
>>>>>>> 49842398
};

inline bool operator==(const Server& lhs, const Server& rhs) noexcept {
    return (lhs.handle() == rhs.handle());
}

inline bool operator!=(const Server& lhs, const Server& rhs) noexcept {
    return !(lhs == rhs);
}

}  // namespace opcua<|MERGE_RESOLUTION|>--- conflicted
+++ resolved
@@ -180,12 +180,7 @@
 private:
     friend detail::ServerConnection& detail::getConnection(Server& server) noexcept;
 
-<<<<<<< HEAD
-    struct Connection;
-    std::unique_ptr<Connection> connection_;
-=======
-    std::shared_ptr<detail::ServerConnection> connection_;
->>>>>>> 49842398
+    std::unique_ptr<detail::ServerConnection> connection_;
 };
 
 inline bool operator==(const Server& lhs, const Server& rhs) noexcept {
