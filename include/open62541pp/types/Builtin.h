--- conflicted
+++ resolved
@@ -77,13 +77,8 @@
 
     /// Throw a BadStatus exception if the status code is bad.
     /// @exception BadStatus
-<<<<<<< HEAD
     constexpr void throwIfBad() const {
-        detail::throwOnBadStatus(code_);
-=======
-    void throwIfBad() const {
         opcua::throwIfBad(code_);
->>>>>>> 5ceaffa8
     }
 
 private:
