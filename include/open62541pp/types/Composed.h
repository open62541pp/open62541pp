--- conflicted
+++ resolved
@@ -96,13 +96,17 @@
  */
 class EnumValueType : public TypeWrapper<UA_EnumValueType, UA_TYPES_ENUMVALUETYPE> {
 public:
-    using TypeWrapperBase::TypeWrapperBase;
-
-    EnumValueType(int64_t value, LocalizedText displayName, LocalizedText description);
-
-    UAPP_COMPOSED_GETTER(int64_t, getValue, value)
-    UAPP_COMPOSED_GETTER_WRAPPER(LocalizedText, getDisplayName, displayName)
-    UAPP_COMPOSED_GETTER_WRAPPER(LocalizedText, getDescription, description)
+    using TypeWrapper::TypeWrapper;
+
+    EnumValueType(int64_t value, LocalizedText displayName, LocalizedText description) {
+        handle()->value = value;
+        handle()->displayName = detail::toNative(std::move(displayName));
+        handle()->description = detail::toNative(std::move(description));
+    }
+
+    UAPP_GETTER(int64_t, getValue, value)
+    UAPP_GETTER_WRAPPER(LocalizedText, getDisplayName, displayName)
+    UAPP_GETTER_WRAPPER(LocalizedText, getDescription, description)
 };
 
 /**
@@ -111,17 +115,24 @@
  */
 class EnumField : public TypeWrapper<UA_EnumField, UA_TYPES_ENUMFIELD> {
 public:
-    using TypeWrapperBase::TypeWrapperBase;
-
-    EnumField(int64_t value, std::string_view name);
+    using TypeWrapper::TypeWrapper;
+
+    EnumField(int64_t value, std::string_view name)
+        : EnumField(value, {"", name}, {}, name) {}
+
     EnumField(
         int64_t value, LocalizedText displayName, LocalizedText description, std::string_view name
-    );
-
-    UAPP_COMPOSED_GETTER(int64_t, getValue, value)
-    UAPP_COMPOSED_GETTER_WRAPPER(LocalizedText, getDisplayName, displayName)
-    UAPP_COMPOSED_GETTER_WRAPPER(LocalizedText, getDescription, description)
-    UAPP_COMPOSED_GETTER_WRAPPER(String, getName, name)
+    ) {
+        handle()->value = value;
+        handle()->displayName = detail::toNative(std::move(displayName));
+        handle()->description = detail::toNative(std::move(description));
+        handle()->name = detail::toNative(name);
+    }
+
+    UAPP_GETTER(int64_t, getValue, value)
+    UAPP_GETTER_WRAPPER(LocalizedText, getDisplayName, displayName)
+    UAPP_GETTER_WRAPPER(LocalizedText, getDescription, description)
+    UAPP_GETTER_WRAPPER(String, getName, name)
 };
 
 /**
@@ -130,12 +141,17 @@
  */
 class EnumDefinition : public TypeWrapper<UA_EnumDefinition, UA_TYPES_ENUMDEFINITION> {
 public:
-    using TypeWrapperBase::TypeWrapperBase;
-
-    EnumDefinition(std::initializer_list<EnumField> fields);
-    explicit EnumDefinition(Span<const EnumField> fields);
-
-    UAPP_COMPOSED_GETTER_SPAN_WRAPPER(EnumField, getFields, fields, fieldsSize)
+    using TypeWrapper::TypeWrapper;
+
+    EnumDefinition(std::initializer_list<EnumField> fields)
+        : EnumDefinition({fields.begin(), fields.size()}) {}
+
+    explicit EnumDefinition(Span<const EnumField> fields) {
+        handle()->fieldsSize = fields.size();
+        handle()->fields = detail::toNativeArray(fields);
+    }
+
+    UAPP_GETTER_SPAN_WRAPPER(EnumField, getFields, fields, fieldsSize)
 };
 
 /**
@@ -1449,28 +1465,6 @@
     )
 };
 
-<<<<<<< HEAD
-=======
-/**
- * UA_EnumValueType wrapper class.
- * @see https://reference.opcfoundation.org/Core/Part3/v105/docs/8.39
- */
-class EnumValueType : public TypeWrapper<UA_EnumValueType, UA_TYPES_ENUMVALUETYPE> {
-public:
-    using TypeWrapper::TypeWrapper;
-
-    EnumValueType(int64_t value, LocalizedText displayName, LocalizedText description) {
-        handle()->value = value;
-        handle()->displayName = detail::toNative(std::move(displayName));
-        handle()->description = detail::toNative(std::move(description));
-    }
-
-    UAPP_GETTER(int64_t, getValue, value)
-    UAPP_GETTER_WRAPPER(LocalizedText, getDisplayName, displayName)
-    UAPP_GETTER_WRAPPER(LocalizedText, getDescription, description)
-};
-
->>>>>>> 2c9be20d
 /* ------------------------------------------- Method ------------------------------------------- */
 
 #ifdef UA_ENABLE_METHODCALLS
