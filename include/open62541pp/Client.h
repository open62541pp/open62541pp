#pragma once

#include <cstdint>
#include <functional>
#include <memory>
#include <string>
#include <string_view>
#include <vector>

#include "open62541pp/Config.h"
#include "open62541pp/Logger.h"
#include "open62541pp/Span.h"
#include "open62541pp/Subscription.h"
#include "open62541pp/detail/open62541/client.h"

// forward declaration
namespace opcua {
class ApplicationDescription;
class ByteString;
class Client;
class DataType;
class EndpointDescription;
struct Login;
template <typename Connection>
class Node;
class NodeId;

namespace detail {
struct ClientConnection;
struct ClientContext;
}  // namespace detail

/* -------------------------------------- Helper functions -------------------------------------- */

namespace detail {

UA_ClientConfig* getConfig(UA_Client* client) noexcept;
UA_ClientConfig& getConfig(Client& client) noexcept;

ClientConnection* getConnection(UA_Client* client) noexcept;
ClientConnection& getConnection(Client& client) noexcept;

Client* getWrapper(UA_Client* client) noexcept;

ClientContext* getContext(UA_Client* client) noexcept;
ClientContext& getContext(Client& client) noexcept;

}  // namespace detail

/* ------------------------------------------- Client ------------------------------------------- */

using StateCallback = std::function<void()>;

/**
 * High-level client class.
 *
 * Exposes the most common functionality. Use the handle() method to get access the underlying
 * UA_Client instance and use the full power of open6254.
 */
class Client {
public:
    /**
     * Create client with default configuration (no encryption).
     * Security policies:
     * - [None](http://opcfoundation.org/UA/SecurityPolicy#None)
     * @param logger Custom log function. If the passed function is empty, the default logger is
     * used.
     */
    explicit Client(Logger logger = nullptr);

#ifdef UA_ENABLE_ENCRYPTION
    /**
     * Create client with encryption enabled (PKI).
     * Security policies:
     * - [None](http://opcfoundation.org/UA/SecurityPolicy#None)
     * - [Basic128Rsa15](http://opcfoundation.org/UA/SecurityPolicy#Basic128Rsa15)
     * - [Basic256](http://opcfoundation.org/UA/SecurityPolicy#Basic256)
     * - [Basic256Sha256](http://opcfoundation.org/UA/SecurityPolicy#Basic256Sha256)
     * - [Aes128_Sha256_RsaOaep](http://opcfoundation.org/UA/SecurityPolicy#Aes128_Sha256_RsaOaep)
     *
     * @param certificate X.509 v3 certificate in `DER` encoded format
     * @param privateKey Private key in `PEM` encoded format
     * @param trustList List of trusted certificates in `DER` encoded format
     * @param revocationList Certificate revocation lists (CRL) in `DER` encoded format
     *
     * @see https://reference.opcfoundation.org/Core/Part2/v105/docs/8
     * @see https://reference.opcfoundation.org/Core/Part6/v105/docs/6.2
     */
    Client(
        const ByteString& certificate,
        const ByteString& privateKey,
        Span<const ByteString> trustList,
        Span<const ByteString> revocationList = {}
    );
#endif

    ~Client();

    Client(const Client&) = delete;
    Client(Client&&) noexcept = default;
    Client& operator=(const Client&) = delete;
    Client& operator=(Client&&) noexcept = default;

    /**
     * Gets a list of all registered servers at the given server.
     * @param serverUrl Server URL (for example `opc.tcp://localhost:4840`)
     * @note Client must be disconnected.
     */
    std::vector<ApplicationDescription> findServers(std::string_view serverUrl);

    /**
     * Gets a list of endpoints of a server.
     * @copydetails findServers
     */
    std::vector<EndpointDescription> getEndpoints(std::string_view serverUrl);

    /// Set custom logging function.
    /// Does nothing if the passed function is empty or a nullptr.
    void setLogger(Logger logger);

    /// Set response timeout in milliseconds.
    void setTimeout(uint32_t milliseconds);

    /// Set message security mode.
    void setSecurityMode(MessageSecurityMode mode);

    /// Set custom data types.
    /// All data types provided are automatically considered for decoding of received messages.
    void setCustomDataTypes(std::vector<DataType> dataTypes);

    /// Set a state callback that will be called after the client is connected.
    void onConnected(StateCallback callback);
    /// Set a state callback that will be called after the client is disconnected.
    void onDisconnected(StateCallback callback);
    /// Set a state callback that will be called after the session is activated.
    void onSessionActivated(StateCallback callback);
    /// Set a state callback that will be called after the session is closed.
    void onSessionClosed(StateCallback callback);

    /**
     * Connect to the selected server.
     * @param endpointUrl Endpoint URL (for example `opc.tcp://localhost:4840/open62541/server/`)
     */
    void connect(std::string_view endpointUrl);

    /**
     * Connect to the selected server with the given username and password.
     * @param endpointUrl Endpoint URL (for example `opc.tcp://localhost:4840/open62541/server/`)
     * @param login       Login credentials with username and password
     */
    void connect(std::string_view endpointUrl, const Login& login);

    /// Disconnect and close a connection to the server (async, without blocking).
    void disconnect() noexcept;

    /// Check if client is connected (secure channel open).
    bool isConnected() noexcept;

    /// Get all defined namespaces.
    std::vector<std::string> getNamespaceArray();

#ifdef UA_ENABLE_SUBSCRIPTIONS
    /// Create a subscription to monitor data changes and events (default subscription parameters).
    Subscription<Client> createSubscription();
    /// Create a subscription to monitor data changes and events.
    Subscription<Client> createSubscription(SubscriptionParameters& parameters);
    /// Get all active subscriptions
    std::vector<Subscription<Client>> getSubscriptions();
#endif

    /**
     * Run a single iteration of the client's main loop.
     * Listen on the network and process arriving asynchronous responses in the background.
     * Internal housekeeping, renewal of SecureChannels and subscription management is done as well.
     * @param timeoutMilliseconds Timeout in milliseconds
     */
    void runIterate(uint16_t timeoutMilliseconds = 1000);
    /// Run the client's main loop by. This method will block until Client::stop is called.
    void run();
    /// Stop the client's main loop.
    void stop();
    /// Check if the client's main loop is running.
    bool isRunning() const noexcept;

    Node<Client> getNode(NodeId id);
    Node<Client> getRootNode();
    Node<Client> getObjectsNode();
    Node<Client> getTypesNode();
    Node<Client> getViewsNode();

    UA_Client* handle() noexcept;
    const UA_Client* handle() const noexcept;

private:
    friend detail::ClientConnection& detail::getConnection(Client& client) noexcept;

<<<<<<< HEAD
    struct Connection;
    std::unique_ptr<Connection> connection_;
=======
    std::shared_ptr<detail::ClientConnection> connection_;
>>>>>>> 49842398
};

inline bool operator==(const Client& lhs, const Client& rhs) noexcept {
    return (lhs.handle() == rhs.handle());
}

inline bool operator!=(const Client& lhs, const Client& rhs) noexcept {
    return !(lhs == rhs);
}

}  // namespace opcua<|MERGE_RESOLUTION|>--- conflicted
+++ resolved
@@ -194,12 +194,7 @@
 private:
     friend detail::ClientConnection& detail::getConnection(Client& client) noexcept;
 
-<<<<<<< HEAD
-    struct Connection;
-    std::unique_ptr<Connection> connection_;
-=======
-    std::shared_ptr<detail::ClientConnection> connection_;
->>>>>>> 49842398
+    std::unique_ptr<detail::ClientConnection> connection_;
 };
 
 inline bool operator==(const Client& lhs, const Client& rhs) noexcept {
