--- conflicted
+++ resolved
@@ -3,20 +3,13 @@
 #ifdef UA_ENABLE_METHODCALLS
 
 #include <cstddef>
-<<<<<<< HEAD
-#include <memory>
-=======
 #include <iterator>
->>>>>>> 38044bd0
 
 #include "open62541pp/Client.h"
 #include "open62541pp/ErrorHandling.h"
 #include "open62541pp/Server.h"
 #include "open62541pp/TypeWrapper.h"
-<<<<<<< HEAD
 #include "open62541pp/types/Composed.h"
-=======
->>>>>>> 38044bd0
 #include "open62541pp/types/NodeId.h"
 #include "open62541pp/types/Variant.h"
 
@@ -38,22 +31,11 @@
 
 inline static auto getOutputArguments(CallMethodResult& result) {
     detail::throwOnBadStatus(result->statusCode);
-<<<<<<< HEAD
     detail::throwOnBadStatus(result->inputArgumentResults, result->inputArgumentResultsSize);
     return std::vector<Variant>(
-        result->outputArguments,
-        result->outputArguments + result->outputArgumentsSize  // NOLINT
-    );
-=======
-    for (size_t i = 0; i < result->inputArgumentResultsSize; ++i) {
-        detail::throwOnBadStatus(result->inputArgumentResults[i]);  // NOLINT
-    }
-
-    return {
         std::make_move_iterator(result->outputArguments),
         std::make_move_iterator(result->outputArguments + result->outputArgumentsSize)  // NOLINT
-    };
->>>>>>> 38044bd0
+    );
 }
 
 template <>
@@ -86,7 +68,6 @@
             return getOutputArguments(getSingleResultFromResponse(response));
         }
     );
-<<<<<<< HEAD
 }
 
 template <>
@@ -106,15 +87,6 @@
     Span<const Variant> inputArguments
 ) {
     return callImpl<ClientServiceAsync>(client, objectId, methodId, inputArguments);
-=======
-    std::vector<Variant> result(
-        std::make_move_iterator(output),
-        std::make_move_iterator(output + outputSize)  // NOLINT
-    );
-    UA_free(output);  // NOLINT
-    detail::throwOnBadStatus(status);
-    return result;
->>>>>>> 38044bd0
 }
 
 }  // namespace opcua::services
