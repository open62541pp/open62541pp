--- conflicted
+++ resolved
@@ -97,16 +97,7 @@
     );
     UA_free(array);  // NOLINT
     detail::throwOnBadStatus(status);
-<<<<<<< HEAD
-    std::vector<ExpandedNodeId> results(resultsSize);
-    for (size_t i = 0; i < resultsSize; ++i) {
-        results[i].swap(resultsNative[i]);  // NOLINT
-    }
-    UA_Array_delete(resultsNative, resultsSize, &UA_TYPES[UA_TYPES_EXPANDEDNODEID]);
-    return results;
-=======
     return result;
->>>>>>> 38044bd0
 }
 
 TranslateBrowsePathsToNodeIdsResponse translateBrowsePathsToNodeIds(
