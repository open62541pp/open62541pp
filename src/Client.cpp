--- conflicted
+++ resolved
@@ -207,11 +207,7 @@
 /* ------------------------------------------- Client ------------------------------------------- */
 
 Client::Client(Logger logger)
-<<<<<<< HEAD
-    : connection_(std::make_unique<Connection>()) {
-=======
-    : connection_(std::make_shared<detail::ClientConnection>()) {
->>>>>>> 49842398
+    : connection_(std::make_unique<detail::ClientConnection>()) {
     // The logger should be set as soon as possible, ideally even before UA_ClientConfig_setDefault.
     // However, the logger gets overwritten by UA_ClientConfig_setDefault() in older versions of
     // open62541. The best we can do in this case, is to first call UA_ClientConfig_setDefault and
@@ -235,15 +231,9 @@
     Span<const ByteString> trustList,
     Span<const ByteString> revocationList
 )
-<<<<<<< HEAD
-    : connection_(std::make_unique<Connection>()) {
-    const auto status = UA_ClientConfig_setDefaultEncryption(
-        getConfig(this),
-=======
-    : connection_(std::make_shared<detail::ClientConnection>()) {
+    : connection_(std::make_unique<detail::ClientConnection>()) {
     throwIfBad(UA_ClientConfig_setDefaultEncryption(
         detail::getConfig(handle()),
->>>>>>> 49842398
         certificate,
         privateKey,
         asNative(trustList.data()),
