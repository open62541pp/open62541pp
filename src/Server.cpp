#include "open62541pp/Server.h"

#include <atomic>
#include <cassert>
#include <cstddef>
#include <mutex>
#include <utility>  // move

#include "open62541pp/AccessControl.h"
#include "open62541pp/DataType.h"
#include "open62541pp/ErrorHandling.h"
#include "open62541pp/Event.h"
#include "open62541pp/Node.h"
#include "open62541pp/Session.h"
#include "open62541pp/ValueBackend.h"
#include "open62541pp/Wrapper.h"  // asWrapper
#include "open62541pp/detail/ConnectionBase.h"
#include "open62541pp/detail/ServerContext.h"
#include "open62541pp/detail/result_util.h"  // tryInvoke
#include "open62541pp/services/Attribute.h"
#include "open62541pp/types/Builtin.h"
#include "open62541pp/types/Composed.h"
#include "open62541pp/types/DataValue.h"
#include "open62541pp/types/NodeId.h"
#include "open62541pp/types/Variant.h"

#include "ServerConfig.h"

namespace opcua {

/* --------------------------------------- ConnectionBase -------------------------------------- */

namespace detail {

[[nodiscard]] static UA_Server* allocateServer() {
    auto* server = UA_Server_new();
    if (server == nullptr) {
        throw BadStatus(UA_STATUSCODE_BADOUTOFMEMORY);
    }
    return server;
}

static UA_StatusCode activateSession(
    UA_Server* server,
    UA_AccessControl* ac,
    const UA_EndpointDescription* endpointDescription,
    const UA_ByteString* secureChannelRemoteCertificate,
    const UA_NodeId* sessionId,
    const UA_ExtensionObject* userIdentityToken,
    void** sessionContext
) {
    auto* context = getContext(server);
    if (context == nullptr || context->sessionRegistry.activateSessionUser == nullptr) {
        return UA_STATUSCODE_BADINTERNALERROR;
    }
    // call user-defined function
    auto status = context->sessionRegistry.activateSessionUser(
        server,
        ac,
        endpointDescription,
        secureChannelRemoteCertificate,
        sessionId,
        userIdentityToken,
        sessionContext
    );
    if (isGood(status) && sessionId != nullptr) {
        context->sessionRegistry.sessionIds.insert(asWrapper<NodeId>(*sessionId));
    }
    return status;
}

static void closeSession(
    UA_Server* server, UA_AccessControl* ac, const UA_NodeId* sessionId, void* sessionContext
) {
    auto* context = getContext(server);
    if (context == nullptr || context->sessionRegistry.closeSessionUser == nullptr) {
        return;
    }
    // call user-defined function
    context->sessionRegistry.closeSessionUser(server, ac, sessionId, sessionContext);
    if (sessionId != nullptr) {
        context->sessionRegistry.sessionIds.erase(asWrapper<NodeId>(*sessionId));
    }
}

struct ServerConnection : public ConnectionBase<Server> {
    explicit ServerConnection()
        : server(allocateServer()),
          config(*detail::getConfig(server)) {}

    ~ServerConnection() {
        // don't use stop method here because it might throw an exception
        if (running) {
            UA_Server_run_shutdown(server);
        }
        UA_Server_delete(server);
    }

    ServerConnection(const ServerConnection&) = delete;
    ServerConnection(ServerConnection&&) noexcept = delete;
    ServerConnection& operator=(const ServerConnection&) = delete;
    ServerConnection& operator=(ServerConnection&&) noexcept = delete;

    void applyDefaults() {
#ifdef UA_ENABLE_SUBSCRIPTIONS
        config->publishingIntervalLimits.min = 10;  // ms
        config->samplingIntervalLimits.min = 10;  // ms
#endif
#if UAPP_OPEN62541_VER_GE(1, 2)
        config->allowEmptyVariables = UA_RULEHANDLING_ACCEPT;  // allow empty variables
#endif
#if UAPP_OPEN62541_VER_GE(1, 3)
        config->context = this;
        if (config->accessControl.activateSession != &activateSession) {
            context.sessionRegistry.activateSessionUser = config->accessControl.activateSession;
            config->accessControl.activateSession = &activateSession;
        }
        if (config->accessControl.closeSession != &closeSession) {
            context.sessionRegistry.closeSessionUser = config->accessControl.closeSession;
            config->accessControl.closeSession = &closeSession;
        }
#endif
    }

    void runStartup() {
        applyDefaults();
        throwIfBad(UA_Server_run_startup(server));
        running = true;
    }

    uint16_t runIterate() {
        if (!running) {
            runStartup();
        }
        auto interval = UA_Server_run_iterate(server, false /* don't wait */);
        context.exceptionCatcher.rethrow();
        return interval;
    }

    void run() {
        if (running) {
            return;
        }
        runStartup();
        const std::lock_guard lock(mutexRun);
        try {
            while (running) {
                // https://github.com/open62541/open62541/blob/master/examples/server_mainloop.c
                UA_Server_run_iterate(server, true /* wait for messages in the networklayer */);
                context.exceptionCatcher.rethrow();
            }
        } catch (...) {
            running = false;
            throw;
        }
    }

    void stop() {
        running = false;
        // wait for run loop to complete
        const std::lock_guard<std::mutex> lock(mutexRun);
        throwIfBad(UA_Server_run_shutdown(server));
    }

    UA_Server* server;
    ServerConfig config;
    detail::ServerContext context;
    std::atomic<bool> running{false};
    std::mutex mutexRun;
};

}  // namespace detail

/* ------------------------------------------- Server ------------------------------------------- */

Server::Server(uint16_t port, ByteString certificate, Logger logger)
<<<<<<< HEAD
    : connection_(std::make_unique<Connection>(*this)) {
=======
    : connection_(std::make_shared<detail::ServerConnection>()) {
>>>>>>> 49842398
    // The logger should be set as soon as possible, ideally even before UA_ServerConfig_setMinimal.
    // However, the logger gets overwritten by UA_ServerConfig_setMinimal() in older versions of
    // open62541. The best we can do in this case, is to first call UA_ServerConfig_setMinimal and
    // then setLogger.
    auto setConfig = [&] {
        throwIfBad(UA_ServerConfig_setMinimal(
            detail::getConfig(handle()), port, certificate.empty() ? nullptr : certificate.handle()
        ));
    };
#if UAPP_OPEN62541_VER_GE(1, 1)
    setLogger(std::move(logger));
    setConfig();
#else
    setConfig();
    setLogger(std::move(logger));
#endif
    connection_->applyDefaults();
}

#ifdef UA_ENABLE_ENCRYPTION
Server::Server(
    uint16_t port,
    const ByteString& certificate,
    const ByteString& privateKey,
    Span<const ByteString> trustList,
    Span<const ByteString> issuerList,
    Span<const ByteString> revocationList
)
<<<<<<< HEAD
    : connection_(std::make_unique<Connection>(*this)) {
    const auto status = UA_ServerConfig_setDefaultWithSecurityPolicies(
        getConfig(this),
=======
    : connection_(std::make_shared<detail::ServerConnection>()) {
    throwIfBad(UA_ServerConfig_setDefaultWithSecurityPolicies(
        detail::getConfig(handle()),
>>>>>>> 49842398
        port,
        certificate.handle(),
        privateKey.handle(),
        asNative(trustList.data()),
        trustList.size(),
        asNative(issuerList.data()),
        issuerList.size(),
        asNative(revocationList.data()),
        revocationList.size()
    ));
    connection_->applyDefaults();
}
#endif

Server::~Server() = default;

void Server::setLogger(Logger logger) {
    connection_->config.setLogger(std::move(logger));
}

inline static ApplicationDescription& getApplicationDescription(Server& server) noexcept {
    return asWrapper<ApplicationDescription>(detail::getConfig(server).applicationDescription);
}

// copy to endpoints needed, see: https://github.com/open62541/open62541/issues/1175
inline static void copyApplicationDescriptionToEndpoints(Server& server) {
    auto endpoints = Span(
        asWrapper<EndpointDescription>(detail::getConfig(server).endpoints),
        detail::getConfig(server).endpointsSize
    );
    for (auto& endpoint : endpoints) {
        endpoint.getServer() = getApplicationDescription(server);
    }
}

void Server::setCustomHostname(std::string_view hostname) {
    asWrapper<String>(detail::getConfig(*this).customHostname) = String(hostname);
}

void Server::setApplicationName(std::string_view name) {
    getApplicationDescription(*this).getApplicationName() = LocalizedText("", name);
    copyApplicationDescriptionToEndpoints(*this);
}

void Server::setApplicationUri(std::string_view uri) {
    getApplicationDescription(*this).getApplicationUri() = String(uri);
    copyApplicationDescriptionToEndpoints(*this);
}

void Server::setProductUri(std::string_view uri) {
    getApplicationDescription(*this).getProductUri() = String(uri);
    copyApplicationDescriptionToEndpoints(*this);
}

void Server::setAccessControl(AccessControlBase& accessControl) {
    connection_->config.setAccessControl(accessControl);
    connection_->applyDefaults();
}

void Server::setAccessControl(std::unique_ptr<AccessControlBase> accessControl) {
    connection_->config.setAccessControl(std::move(accessControl));
    connection_->applyDefaults();
}

std::vector<Session> Server::getSessions() {
    std::vector<Session> sessions;
    for (auto&& id : connection_->context.sessionRegistry.sessionIds) {
        sessions.emplace_back(*this, id);
    }
    return sessions;
}

std::vector<std::string> Server::getNamespaceArray() {
    return services::readValue(*this, {0, UA_NS0ID_SERVER_NAMESPACEARRAY})
        .value()
        .getArrayCopy<std::string>();
}

NamespaceIndex Server::registerNamespace(std::string_view uri) {
    return UA_Server_addNamespace(handle(), std::string(uri).c_str());
}

void Server::setCustomDataTypes(std::vector<DataType> dataTypes) {
    connection_->config.setCustomDataTypes(std::move(dataTypes));
}

static void valueCallbackOnRead(
    [[maybe_unused]] UA_Server* server,
    [[maybe_unused]] const UA_NodeId* sessionId,
    [[maybe_unused]] void* sessionContext,
    [[maybe_unused]] const UA_NodeId* nodeId,
    void* nodeContext,
    [[maybe_unused]] const UA_NumericRange* range,
    const UA_DataValue* value
) noexcept {
    assert(nodeContext != nullptr && value != nullptr);
    auto& cb = static_cast<detail::NodeContext*>(nodeContext)->valueCallback.onBeforeRead;
    if (cb) {
        detail::tryInvoke([&] { cb(asWrapper<DataValue>(*value)); });
    }
}

static void valueCallbackOnWrite(
    [[maybe_unused]] UA_Server* server,
    [[maybe_unused]] const UA_NodeId* sessionId,
    [[maybe_unused]] void* sessionContext,
    [[maybe_unused]] const UA_NodeId* nodeId,
    void* nodeContext,
    [[maybe_unused]] const UA_NumericRange* range,
    const UA_DataValue* value
) noexcept {
    assert(nodeContext != nullptr && value != nullptr);
    auto& cb = static_cast<detail::NodeContext*>(nodeContext)->valueCallback.onAfterWrite;
    if (cb) {
        detail::tryInvoke([&] { cb(asWrapper<DataValue>(*value)); });
    }
}

void Server::setVariableNodeValueCallback(const NodeId& id, ValueCallback callback) {
    auto* nodeContext = detail::getContext(*this).nodeContexts[id];
    nodeContext->valueCallback = std::move(callback);
    throwIfBad(UA_Server_setNodeContext(handle(), id, nodeContext));

    UA_ValueCallback callbackNative;
    callbackNative.onRead = valueCallbackOnRead;
    callbackNative.onWrite = valueCallbackOnWrite;
    throwIfBad(UA_Server_setVariableNode_valueCallback(handle(), id, callbackNative));
}

inline static NumericRange asRange(const UA_NumericRange* range) noexcept {
    return range == nullptr ? NumericRange() : NumericRange(*range);
}

static UA_StatusCode valueSourceRead(
    [[maybe_unused]] UA_Server* server,
    [[maybe_unused]] const UA_NodeId* sessionId,
    [[maybe_unused]] void* sessionContext,
    [[maybe_unused]] const UA_NodeId* nodeId,
    void* nodeContext,
    UA_Boolean includeSourceTimestamp,
    const UA_NumericRange* range,
    UA_DataValue* value
) noexcept {
    assert(nodeContext != nullptr && value != nullptr);
    auto& callback = static_cast<detail::NodeContext*>(nodeContext)->dataSource.read;
    if (callback) {
        auto result = detail::tryInvoke(
            callback, asWrapper<DataValue>(*value), asRange(range), includeSourceTimestamp
        );
        return result.code();
    }
    return UA_STATUSCODE_BADINTERNALERROR;
}

static UA_StatusCode valueSourceWrite(
    [[maybe_unused]] UA_Server* server,
    [[maybe_unused]] const UA_NodeId* sessionId,
    [[maybe_unused]] void* sessionContext,
    [[maybe_unused]] const UA_NodeId* nodeId,
    void* nodeContext,
    const UA_NumericRange* range,
    const UA_DataValue* value
) noexcept {
    assert(nodeContext != nullptr && value != nullptr);
    auto& callback = static_cast<detail::NodeContext*>(nodeContext)->dataSource.write;
    if (callback) {
        auto result = detail::tryInvoke(callback, asWrapper<DataValue>(*value), asRange(range));
        return result.code();
    }
    return UA_STATUSCODE_BADINTERNALERROR;
}

void Server::setVariableNodeValueBackend(const NodeId& id, ValueBackendDataSource backend) {
    auto* nodeContext = detail::getContext(*this).nodeContexts[id];
    nodeContext->dataSource = std::move(backend);
    throwIfBad(UA_Server_setNodeContext(handle(), id, nodeContext));

    UA_DataSource dataSourceNative;
    dataSourceNative.read = valueSourceRead;
    dataSourceNative.write = valueSourceWrite;
    throwIfBad(UA_Server_setVariableNode_dataSource(handle(), id, dataSourceNative));
}

#ifdef UA_ENABLE_SUBSCRIPTIONS
Subscription<Server> Server::createSubscription() noexcept {
    return {*this, 0U};
}
#endif

#ifdef UA_ENABLE_SUBSCRIPTIONS_EVENTS
Event Server::createEvent(const NodeId& eventType) {
    return Event(*this, eventType);
}
#endif

uint16_t Server::runIterate() {
    return connection_->runIterate();
}

void Server::run() {
    connection_->run();
}

void Server::stop() {
    connection_->stop();
}

bool Server::isRunning() const noexcept {
    return connection_->running;
}

Node<Server> Server::getNode(NodeId id) {
    return {*this, std::move(id)};
}

Node<Server> Server::getRootNode() {
    return {*this, {0, UA_NS0ID_ROOTFOLDER}};
}

Node<Server> Server::getObjectsNode() {
    return {*this, {0, UA_NS0ID_OBJECTSFOLDER}};
}

Node<Server> Server::getTypesNode() {
    return {*this, {0, UA_NS0ID_TYPESFOLDER}};
}

Node<Server> Server::getViewsNode() {
    return {*this, {0, UA_NS0ID_VIEWSFOLDER}};
}

UA_Server* Server::handle() noexcept {
    return connection_->server;
}

const UA_Server* Server::handle() const noexcept {
    return connection_->server;
}

/* -------------------------------------- Helper functions -------------------------------------- */

namespace detail {

UA_ServerConfig* getConfig(UA_Server* server) noexcept {
    return UA_Server_getConfig(server);
}

UA_ServerConfig& getConfig(Server& server) noexcept {
    return *getConfig(server.handle());
}

ServerConnection* getConnection([[maybe_unused]] UA_Server* server) noexcept {
#if UAPP_OPEN62541_VER_GE(1, 3)
    auto* config = getConfig(server);
    if (config == nullptr) {
        return nullptr;
    }
    // UA_ServerConfig.context pointer available since open62541 v1.3
    auto* state = static_cast<detail::ServerConnection*>(config->context);
    assert(state != nullptr);
    assert(state->server == server);
    return state;
#else
    return nullptr;
#endif
}

ServerConnection& getConnection(Server& server) noexcept {
    auto* state = server.connection_.get();
    assert(state != nullptr);
    return *state;
}

Server* getWrapper(UA_Server* server) noexcept {
    auto* state = getConnection(server);
    if (state == nullptr) {
        return nullptr;
    }
    return state->wrapperPtr();
}

ServerContext* getContext(UA_Server* server) noexcept {
    auto* state = getConnection(server);
    if (state == nullptr) {
        return nullptr;
    }
    return &state->context;
}

ServerContext& getContext(Server& server) noexcept {
    return getConnection(server).context;
}

}  // namespace detail

}  // namespace opcua<|MERGE_RESOLUTION|>--- conflicted
+++ resolved
@@ -174,11 +174,7 @@
 /* ------------------------------------------- Server ------------------------------------------- */
 
 Server::Server(uint16_t port, ByteString certificate, Logger logger)
-<<<<<<< HEAD
-    : connection_(std::make_unique<Connection>(*this)) {
-=======
-    : connection_(std::make_shared<detail::ServerConnection>()) {
->>>>>>> 49842398
+    : connection_(std::make_unique<detail::ServerConnection>()) {
     // The logger should be set as soon as possible, ideally even before UA_ServerConfig_setMinimal.
     // However, the logger gets overwritten by UA_ServerConfig_setMinimal() in older versions of
     // open62541. The best we can do in this case, is to first call UA_ServerConfig_setMinimal and
@@ -207,15 +203,9 @@
     Span<const ByteString> issuerList,
     Span<const ByteString> revocationList
 )
-<<<<<<< HEAD
-    : connection_(std::make_unique<Connection>(*this)) {
-    const auto status = UA_ServerConfig_setDefaultWithSecurityPolicies(
-        getConfig(this),
-=======
-    : connection_(std::make_shared<detail::ServerConnection>()) {
+    : connection_(std::make_unique<detail::ServerConnection>()) {
     throwIfBad(UA_ServerConfig_setDefaultWithSecurityPolicies(
         detail::getConfig(handle()),
->>>>>>> 49842398
         port,
         certificate.handle(),
         privateKey.handle(),
